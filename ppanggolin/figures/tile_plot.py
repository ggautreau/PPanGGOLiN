#!/usr/bin/env python3
# coding:utf-8

# default libraries
import logging
from collections import defaultdict
from pathlib import Path

# installed libraries
import numpy
from scipy.spatial.distance import pdist
from scipy.sparse import csc_matrix
from scipy.cluster.hierarchy import linkage, dendrogram
import plotly.graph_objs as go
import plotly.offline as out_plotly
import colorlover as cl

# local libraries
from ppanggolin.formats import check_pangenome_info
from ppanggolin.pangenome import Pangenome
from ppanggolin.utils import jaccard_similarities


def draw_tile_plot(pangenome: Pangenome, output: Path, nocloud: bool = False, disable_bar: bool = False):
    """
    Draw a tile plot from a partitioned pangenome

    :param pangenome: Partitioned pangenome
    :param output: Path to output directory
    :param nocloud: Do not draw the cloud partition
    :param disable_bar: Allow to disable progress bar
    """

    check_pangenome_info(pangenome, need_annotations=True, need_families=True, need_graph=True, disable_bar=disable_bar)
    if pangenome.status["partitioned"] == "No":
        raise Exception("Cannot draw the tile plot as your pangenome has not been partitioned")
    if pangenome.number_of_organisms() > 500 and nocloud is False:
        logging.getLogger("PPanGGOLiN").warning("You asked to draw a tile plot for a lot of organisms (>500). "
                                                "Your browser will probably not be able to open it.")
    logging.getLogger("PPanGGOLiN").info("Drawing the tile plot...")
    data = []
    all_indexes = []
    all_columns = []
    fam2index = {}
    index2fam = {}
    if nocloud:
        families = {fam for fam in pangenome.gene_families if not fam.partition.startswith("C")}
    else:
        families = set(pangenome.gene_families)
    org_index = pangenome.get_org_index()
    index2org = {}
    for org, index in org_index.items():
        index2org[index] = org
    colors = {"pangenome": "black", "exact_accessory": "#EB37ED", "exact_core": "#FF2828", "soft_core": "#c7c938",
              "soft_accessory": "#996633", "shell": "#00D860", "persistent": "#F7A507", "cloud": "#79DEFF",
              "undefined": "#828282"}

    logging.getLogger("PPanGGOLiN").info("start with matrice")

    for row, fam in enumerate(families):
        new_col = [org_index[org] for org in fam.organisms]
        all_indexes.extend([row] * len(new_col))
        all_columns.extend(new_col)
        data.extend([1.0] * len(new_col))
        index2fam[row] = fam.name
        fam2index[fam.name] = row

    mat_p_a = csc_matrix((data, (all_indexes, all_columns)), shape=(len(families), pangenome.number_of_organisms()),
                         dtype='float')
    dist = pdist(1 - jaccard_similarities(mat_p_a, 0).todense())
    hc = linkage(dist, 'single')

<<<<<<< HEAD
    dendro = dendrogram(hc, no_plot=True)
    logging.getLogger("PPanGGOLiN").info("done with making the dendrogram to order the organisms on the plot")
=======
    dendro_org = dendrogram(hc, no_plot=True)
    logging.getLogger().info("done with making the dendrogram to order the organisms on the plot")
>>>>>>> c22f1931

    order_organisms = [index2org[index] for index in dendro_org["leaves"]]

    binary_data = []
    text_data = []
    fam_order = []
    partitions_dict = defaultdict(list)
    shell_subs = set()
    for fam in families:
        partitions_dict[fam.partition].append(fam)
        if fam.partition.startswith("S"):
            shell_subs.add(fam.partition)  # number of elements will tell the number of subpartitions
    ordered_nodes_p = sorted(partitions_dict["P"], key=lambda n: n.number_of_organisms, reverse=True)
    ordered_nodes_c = sorted(partitions_dict["C"], key=lambda n: n.number_of_organisms, reverse=True)
    sep_p = len(ordered_nodes_p) - 0.5
    separators = [sep_p]
    shell_na = None
    if len(shell_subs) == 1:
        ordered_nodes_s = sorted(partitions_dict[shell_subs.pop()], key=lambda n: n.number_of_organisms, reverse=True)
        ordered_nodes = ordered_nodes_p + ordered_nodes_s + ordered_nodes_c
        separators.append(separators[len(separators) - 1] + len(ordered_nodes_s))
        separators.append(separators[len(separators) - 1] + len(ordered_nodes_c))
    else:
        ordered_nodes = ordered_nodes_p
        for subpartition in sorted(shell_subs):
            if subpartition == "S_":
                shell_na = len(separators) - 1
            ordered_nodes_s = sorted(partitions_dict[subpartition], key=lambda n: n.number_of_organisms, reverse=True)
            ordered_nodes += ordered_nodes_s
            separators.append(separators[len(separators) - 1] + len(ordered_nodes_s))
        ordered_nodes += ordered_nodes_c
        separators.append(separators[len(separators) - 1] + len(ordered_nodes_c))

    logging.getLogger("PPanGGOLiN").info("Getting the gene name(s) and the number for each tile of the plot ...")
    for node in ordered_nodes:
        fam_order.append('\u200c' + node.name)
        data = node.organisms
        binary_data.append([len(list(node.get_genes_per_org(org))) if org in data else numpy.nan for org in order_organisms])
        text_data.append([("\n".join(map(str, node.get_genes_per_org(org))))
                          if org in data else numpy.nan for org in order_organisms])

    xaxis_values = ['\u200c' + org.name for org in order_organisms]

    logging.getLogger("PPanGGOLiN").info("Done extracting names and numbers. Making the heatmap ...")

    heatmap = go.Heatmap(z=binary_data,
                         x=xaxis_values,
                         y=fam_order,
                         text=text_data,
                         zauto=False,
                         zmin=1,
                         zmax=2,
                         autocolorscale=False,
                         colorscale=[[0.50, 'rgb(100, 15, 78)'], [1, 'rgb(59, 157, 50)']],
                         colorbar=dict(title='Presence/Absence',
                                       titleside='top',
                                       tickmode='array',
                                       tickvals=[1, 2],
                                       ticktext=['Presence', 'Multicopy'],
                                       ticks='outside'))
    shell_color = None
    if len(shell_subs) > 1:
        if "S_" not in shell_subs:
            shell_color = cl.interp(cl.flipper()['seq']['9']['Greens'][1:7], len(shell_subs))
        else:
            shell_color = cl.interp(cl.flipper()['seq']['9']['Greens'][1:7], len(shell_subs) - 1)
    shapes = []
    sep_prec = 0
    for nb, sep in enumerate(separators):
        if nb == 0:
            color = colors["persistent"]
        elif nb == (len(separators) - 1):
            color = colors["cloud"]
        elif len(shell_subs) > 1:
            if shell_na is not None and nb == shell_na:
                color = colors["shell"]
            else:
                color = shell_color.pop()
        else:
            color = colors["shell"]
        shapes.append(dict(type='line', x0=-1, x1=-1, y0=sep_prec, y1=sep, line=dict(dict(width=10, color=color))))
        shapes.append(dict(type='line', x0=pangenome.number_of_organisms(), x1=pangenome.number_of_organisms(), y0=sep_prec, y1=sep,
                           line=dict(dict(width=10, color=color))))
        shapes.append(dict(type='line', x0=-1, x1=pangenome.number_of_organisms(), y0=sep, y1=sep,
                           line=dict(dict(width=1, color=color))))
        sep_prec = sep

    layout = go.Layout(title="presence/absence matrix",
                       xaxis=go.layout.XAxis(ticktext=xaxis_values,
                                             title='organisms',
                                             tickvals=xaxis_values,
                                             automargin=True,
                                             tickfont=dict(size=10)),
                       yaxis=go.layout.YAxis(ticktext=fam_order,
                                             tickvals=fam_order,
                                             title='gene families',
                                             automargin=True,
                                             tickfont=dict(size=10)),
                       shapes=shapes,
                       plot_bgcolor='#ffffff')
<<<<<<< HEAD
    logging.getLogger("PPanGGOLiN").info("Drawing the figure itself...")
    out_plotly.plot(go.Figure(data=[heatmap], layout=layout), filename=output.as_posix() + "/tile_plot.html",
                    auto_open=False)
    logging.getLogger("PPanGGOLiN").info(f"Done with the tile plot : '{output.as_posix() + '/tile_plot.html'}' ")
=======
    logging.getLogger().info("Drawing the figure itself...")

    #fig = go.Figure(data=[heatmap], layout=layout)
    fig = go.Figure(data=[heatmap])

    fig.add_trace(go.Scatter(x=dendro_org['icoord'],
                             y=dendro_org['dcoord'],
                             mode='lines',
                             line=dict(color='black'),
                             showlegend=False,
                             xaxis='x2',
                             yaxis='y'))


    fig.update_layout(layout)
    out_plotly.plot(fig, filename=output + "/tile_plot.html", auto_open=False)
    logging.getLogger().info(f"Done with the tile plot : '{output + '/tile_plot.html'}' ")
>>>>>>> c22f1931
<|MERGE_RESOLUTION|>--- conflicted
+++ resolved
@@ -34,7 +34,7 @@
     check_pangenome_info(pangenome, need_annotations=True, need_families=True, need_graph=True, disable_bar=disable_bar)
     if pangenome.status["partitioned"] == "No":
         raise Exception("Cannot draw the tile plot as your pangenome has not been partitioned")
-    if pangenome.number_of_organisms() > 500 and nocloud is False:
+    if pangenome.number_of_organisms > 500 and nocloud is False:
         logging.getLogger("PPanGGOLiN").warning("You asked to draw a tile plot for a lot of organisms (>500). "
                                                 "Your browser will probably not be able to open it.")
     logging.getLogger("PPanGGOLiN").info("Drawing the tile plot...")
@@ -65,18 +65,13 @@
         index2fam[row] = fam.name
         fam2index[fam.name] = row
 
-    mat_p_a = csc_matrix((data, (all_indexes, all_columns)), shape=(len(families), pangenome.number_of_organisms()),
+    mat_p_a = csc_matrix((data, (all_indexes, all_columns)), shape=(len(families), pangenome.number_of_organisms),
                          dtype='float')
     dist = pdist(1 - jaccard_similarities(mat_p_a, 0).todense())
     hc = linkage(dist, 'single')
 
-<<<<<<< HEAD
-    dendro = dendrogram(hc, no_plot=True)
+    dendro_org = dendrogram(hc, no_plot=True)
     logging.getLogger("PPanGGOLiN").info("done with making the dendrogram to order the organisms on the plot")
-=======
-    dendro_org = dendrogram(hc, no_plot=True)
-    logging.getLogger().info("done with making the dendrogram to order the organisms on the plot")
->>>>>>> c22f1931
 
     order_organisms = [index2org[index] for index in dendro_org["leaves"]]
 
@@ -158,9 +153,9 @@
         else:
             color = colors["shell"]
         shapes.append(dict(type='line', x0=-1, x1=-1, y0=sep_prec, y1=sep, line=dict(dict(width=10, color=color))))
-        shapes.append(dict(type='line', x0=pangenome.number_of_organisms(), x1=pangenome.number_of_organisms(), y0=sep_prec, y1=sep,
+        shapes.append(dict(type='line', x0=pangenome.number_of_organisms, x1=pangenome.number_of_organisms, y0=sep_prec, y1=sep,
                            line=dict(dict(width=10, color=color))))
-        shapes.append(dict(type='line', x0=-1, x1=pangenome.number_of_organisms(), y0=sep, y1=sep,
+        shapes.append(dict(type='line', x0=-1, x1=pangenome.number_of_organisms, y0=sep, y1=sep,
                            line=dict(dict(width=1, color=color))))
         sep_prec = sep
 
@@ -177,12 +172,6 @@
                                              tickfont=dict(size=10)),
                        shapes=shapes,
                        plot_bgcolor='#ffffff')
-<<<<<<< HEAD
-    logging.getLogger("PPanGGOLiN").info("Drawing the figure itself...")
-    out_plotly.plot(go.Figure(data=[heatmap], layout=layout), filename=output.as_posix() + "/tile_plot.html",
-                    auto_open=False)
-    logging.getLogger("PPanGGOLiN").info(f"Done with the tile plot : '{output.as_posix() + '/tile_plot.html'}' ")
-=======
     logging.getLogger().info("Drawing the figure itself...")
 
     #fig = go.Figure(data=[heatmap], layout=layout)
@@ -198,6 +187,5 @@
 
 
     fig.update_layout(layout)
-    out_plotly.plot(fig, filename=output + "/tile_plot.html", auto_open=False)
-    logging.getLogger().info(f"Done with the tile plot : '{output + '/tile_plot.html'}' ")
->>>>>>> c22f1931
+    out_plotly.plot(fig, filename=output.as_posix() + "/tile_plot.html", auto_open=False)
+    logging.getLogger("PPanGGOLiN").info(f"Done with the tile plot : '{output / 'tile_plot.html'}' ")