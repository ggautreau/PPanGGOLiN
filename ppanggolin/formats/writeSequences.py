--- conflicted
+++ resolved
@@ -35,18 +35,10 @@
     :param add: Add prefix to gene ID
     :param disable_bar: Disable progress bar
     """
-    counter = 0  # TODO remove ?
-    if list_cds is None:
-        list_cds = pangenome.genes
-<<<<<<< HEAD
     logging.getLogger("PPanGGOLiN").info("Writing all of the CDS sequences...")
-    for gene in tqdm(list_cds, unit="gene", disable=disable_bar):
-=======
-    logging.getLogger().info("Writing all of the CDS sequences...")
-    for gene in tqdm(sorted(list_cds, key=lambda x: x.ID), unit="gene", disable=disable_bar):
->>>>>>> c22f1931
+    for gene in tqdm(sorted(list_cds if list_cds is not None else pangenome.genes, key=lambda x: x.ID),
+                     unit="gene", disable=disable_bar):
         if gene.type == "CDS":
-            counter += 1
             file_obj.write('>' + add + gene.ID + "\n")
             file_obj.write(gene.dna + "\n")
     file_obj.flush()
@@ -115,14 +107,14 @@
     elif partition == "softcore":
         logging.getLogger("PPanGGOLiN").info(
             f"Writing the {type_name} in {partition} genome, that are present in more than {soft_core} of genomes")
-        threshold = pangenome.number_of_organisms() * soft_core
+        threshold = pangenome.number_of_organisms * soft_core
         for fam in pangenome.gene_families:
-            if fam.number_of_organisms() >= threshold:
+            if fam.number_of_organisms >= threshold:
                 genefams.add(fam)
     elif partition == "core":
         logging.getLogger("PPanGGOLiN").info(f"Writing the representative {type_name} of the {partition} gene families...")
         for fam in pangenome.gene_families:
-            if fam.number_of_organisms() == pangenome.number_of_organisms():
+            if fam.number_of_organisms == pangenome.number_of_organisms:
                 genefams.add(fam)
     elif "module_" in partition:
         logging.getLogger("PPanGGOLiN").info(f"Writing the representation {type_name} of {partition} gene families...")
