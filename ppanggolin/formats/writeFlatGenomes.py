--- conflicted
+++ resolved
@@ -170,6 +170,7 @@
 
     return colors
 
+
 def encode_attribute_val(product: str) -> str:
     """
     Encode special characters forbidden in column 9 of the GFF3 format.
@@ -189,6 +190,7 @@
     product = product.replace(',', '%2C')
     return product
 
+
 def encode_attributes(attributes: List[Tuple]) -> str:
     """
     Encode a list of attributes in GFF3 format.
@@ -196,17 +198,12 @@
     :param attributes: A list of attribute key-value pairs represented as tuples.
     :return: The encoded attributes as a semicolon-separated string.
     """
-    return ';'.join([f"{encode_attribute_val(k)}={encode_attribute_val(v)}" for k, v in attributes if v != "" and v is not None])
-
-
-<<<<<<< HEAD
+    return ';'.join(
+        [f"{encode_attribute_val(k)}={encode_attribute_val(v)}" for k, v in attributes if v != "" and v is not None])
+
+
 def write_gff_file(organism: Organism, outdir: Path, annotation_sources: Dict[str, str],
-                   genome_sequences: Dict[str, str], compress: bool = False):
-=======
-def write_gff_file(org: Organism, contig_to_rgp: Dict[Contig, Region], 
-                   rgp_to_spotid: Dict[Region, str], outdir: str, metadata_sep:str, compress: bool,
-                   annotation_sources: Dict[str, str], genome_sequences:Dict[str,str]):
->>>>>>> 70207060
+                   genome_sequences: Dict[str, str], metadata_sep: str = "|", compress: bool = False):
     """
     Write the GFF file of the provided organism.
 
@@ -221,13 +218,9 @@
     # sort contig by their name
     sorted_contigs = sorted(organism.contigs, key=lambda x: x.name)
 
-<<<<<<< HEAD
+    organism_metadata = [(f"genome_{key}", value) for key, value in organism.formatted_metadata_dict(metadata_sep).items()]
+
     with write_compressed_or_not(outdir / F"{organism.name}.gff", compress) as outfile:
-=======
-    organism_metadata = [(f"genome_{key}", value) for key, value in  org.formatted_metadata_dict(metadata_sep).items()]
-
-    with write_compressed_or_not(outdir /  F"{org.name}.gff", compress) as outfile:
->>>>>>> 70207060
         # write gff header
         outfile.write('##gff-version 3\n')
         for contig in sorted_contigs:
@@ -237,19 +230,12 @@
             outfile.write(f'##sequence-region {contig.name} 1 {contig.length}\n')
 
         for contig in sorted_contigs:
-<<<<<<< HEAD
-            contig_elements = sorted(list(contig.regions) + list(contig.genes) + list(contig.RNAs),
-                                     key=lambda x: x.start)
-
-            for feature in contig_elements:
-
-                if isinstance(feature, (Gene, RNA)):
-=======
-
-            contig_metadata = [(f"contig_{key}", value) for key, value in  contig.formatted_metadata_dict(metadata_sep).items()]
+            contig_metadata = [(f"contig_{key}", value) for key, value in
+                               contig.formatted_metadata_dict(metadata_sep).items()]
             attributes = [("ID", contig.name),
-                          ("Is_circular", "true" if contig.is_circular else "false")] + organism_metadata + contig_metadata
-            attributes_str = encode_attributes(attributes) 
+                          ("Is_circular",
+                           "true" if contig.is_circular else "false")] + organism_metadata + contig_metadata
+            attributes_str = encode_attributes(attributes)
 
             contig_line = [contig.name,
                            ".",
@@ -263,14 +249,12 @@
             contig_line_str = '\t'.join(map(str, contig_line))
             outfile.write(contig_line_str + "\n")
 
-            contig_elements = sorted(contig_to_rgp[contig] + list(contig.genes) + list(contig.RNAs), key=lambda x: (x.start))
+            contig_elements = sorted(list(contig.regions) + list(contig.genes) + list(contig.RNAs),
+                                     key=lambda x: x.start)
 
             for feature in contig_elements:
-
                 phase = "."
-
-                if type(feature) in [Gene, RNA]:
->>>>>>> 70207060
+                if isinstance(feature, (Gene, RNA)):
                     feat_type = feature.type
 
                     strand = feature.strand
@@ -293,12 +277,20 @@
                         phase = "0"
 
                         attributes += [
-<<<<<<< HEAD
-                            ("Family", feature.family.name),
-                            ("Partition", feature.family.named_partition),
-                            ('RGP', rgp),
-                            ('Module', ','.join((f"module_{module.ID}" for module in feature.modules)))
+                            ("family", feature.family.name),
+                            ("partition", feature.family.named_partition),
+                            ('rgp', rgp),
+                            ('module', ','.join((f"module_{module.ID}" for module in feature.modules)))
                         ]
+
+                        # adding attributes 
+                        gene_metadata = [(f"gene_{key}", value) for key, value in
+                                         feature.formatted_metadata_dict(metadata_sep).items()]
+                        family_metadata = [(f"family_{key}", value) for key, value in
+                                           feature.family.formatted_metadata_dict(metadata_sep).items()]
+
+                        attributes += gene_metadata
+                        attributes += family_metadata
 
                     # add an extra line of type gene
                     gene_line = [contig.name,
@@ -309,36 +301,8 @@
                                  '.',
                                  strand,
                                  ".",
-                                 f'ID={parent_gene_id}'
+                                 f'ID={encode_attribute_val(parent_gene_id)}'
                                  ]
-
-=======
-                            ("family", feature.family.name),
-                            ("partition", feature.family.named_partition),
-                            ('rgp', rgp),
-                            ('module', ','.join((f"module_{module.ID}" for module in feature.family.modules)))
-                        ]
-                
-                        # adding attributes 
-                        gene_metadata = [(f"gene_{key}", value) for key, value in  feature.formatted_metadata_dict(metadata_sep).items()]
-                        family_metadata = [(f"family_{key}", value) for key, value in feature.family.formatted_metadata_dict(metadata_sep).items()]
-                        
-                        attributes += gene_metadata 
-                        attributes += family_metadata
-
-                    # add an extra line of type gene
-                    gene_line = [contig.name,
-                            source, 
-                            'gene',
-                            feature.start,
-                            feature.stop,
-                            '.',
-                            strand,
-                            ".",
-                            f'ID={encode_attribute_val(parent_gene_id)}'
-                            ]
-                    
->>>>>>> 70207060
                     line_str = '\t'.join(map(str, gene_line))
                     outfile.write(line_str + "\n")
 
@@ -346,22 +310,15 @@
                     feat_type = "region"
                     source = "ppanggolin"
                     strand = "."
-<<<<<<< HEAD
-                    score = feature.score  # TODO does RGP score make sens and do we want it in gff file?
+                    score = "."
+
+                    rgp_metadata = [(f"rgp_{key}", value) for key, value in
+                                    feature.formatted_metadata_dict(metadata_sep).items()]
+
                     attributes = [
                         ("Name", feature.name),
-                        ("Spot", feature.spot.ID if feature.spot is not None else "No_spot"),
+                        ("spot", feature.spot.ID if feature.spot is not None else "No_spot"),
                         ("Note", "Region of Genomic Plasticity (RGP)")
-=======
-                    score = "."
-                    
-                    rgp_metadata = [(f"rgp_{key}", value) for key, value in  feature.formatted_metadata_dict(metadata_sep).items()]
-
-                    attributes = [
-                            ("Name", feature.name),
-                            ("spot", rgp_to_spotid.get(feature, "No_spot")),
-                            ("Note", "Region of Genomic Plasticity (RGP)")
->>>>>>> 70207060
                     ]
                     attributes += rgp_metadata
 
@@ -369,14 +326,8 @@
                     raise TypeError(
                         f'The feature to write in gff file does not have an expected types. {type(feature)}')
 
-<<<<<<< HEAD
-                attributes_str = ';'.join([f"{k}={v}" for k, v in attributes if v != "" and v is not None])
-
-=======
-
                 attributes_str = encode_attributes(attributes)
-                
->>>>>>> 70207060
+
                 line = [contig.name,
                         source,  # Source
                         feat_type,
@@ -441,7 +392,6 @@
     return organisms_list
 
 
-<<<<<<< HEAD
 def mp_write_genomes_file(organism: Organism, output: Path, organisms_file: Path = None,
                           proksee: bool = False, gff: bool = False, table: bool = False, **kwargs) -> str:
     """Wrapper for the write_genomes_file function that allows it to be used in multiprocessing.
@@ -473,7 +423,8 @@
 
     if gff:
         write_gff_file(organism, outdir=org_outdir, genome_sequences=genome_sequences,
-                       **{arg: kwargs[arg] for arg in kwargs.keys() & {'compress', 'annotation_sources'}})
+                       **{arg: kwargs[arg] for arg in kwargs.keys() & {'compress', 'annotation_sources',
+                                                                       'metadata_sep'}})
 
     if table:
         write_org_file(organism=organism, output=org_outdir, **{arg: kwargs[arg] for arg in kwargs.keys() &
@@ -485,13 +436,9 @@
 
 def write_flat_genome_files(pangenome: Pangenome, output: Path, table: bool = False, gff: bool = False,
                             proksee: bool = False, compress: bool = False, fasta: Path = None,
-                            anno: Path = None, organisms_filt: str = "all", cpu: int = 1, disable_bar: bool = False):
-=======
-def write_flat_genome_files(pangenome: Pangenome, output: Path,
-                            table: bool = False, gff: bool = False, proksee: bool = False, compress: bool = False,
-                     disable_bar: bool = False, fasta=None, anno=None, organisms_filt: str ="all", 
-                     add_metadata=False, metadata_sep="|", metadata_sources:List[str]=None):
->>>>>>> 70207060
+                            anno: Path = None, organisms_filt: str = "all",
+                            add_metadata: bool = False, metadata_sep: str = "|", metadata_sources: List[str] = None,
+                            cpu: int = 1, disable_bar: bool = False):
     """
     Main function to write flat files from pangenome
 
@@ -505,14 +452,10 @@
     :param disable_bar: Disable progress bar
     :param fasta: File containing the list FASTA files for each organism
     :param anno: File containing the list of GBFF/GFF files for each organism
-<<<<<<< HEAD
     :param organisms_filt: String used to specify which organism to write. if all, all organisms are written.
-=======
-    :param organism_filt: String used to specify which organism to write. if all, all organisms are written.
+    :param add_metadata: Add metadata to GFF files
     :param metadata_sep: The separator used to join multiple metadata values for element with multiple metadata values from the same source.
     :param metadata_sources: Sources of the metadata to use and write in the outputs. None means all sources are used.
-
->>>>>>> 70207060
     """
 
     if not any(x for x in [table, gff, proksee]):
@@ -525,22 +468,15 @@
                  "need_spots": True if pangenome.status["spots"] == "inFile" else False,
                  "need_modules": True if pangenome.status["modules"] == "inFile" else False,
                  "need_graph": True if table else False,
-                 "need_metadata": None
+                 "need_metadata": add_metadata,
+                 "sources": metadata_sources
                  }
 
     # Place here to raise an error if file doesn't found before to read pangenome
     organisms_file = fasta if fasta is not None else anno
 
-<<<<<<< HEAD
     # TODO: see if we export metadata in write_genomes command
     check_pangenome_info(pangenome, disable_bar=disable_bar, **need_dict)
-=======
-    check_pangenome_info(pangenome, need_annotations=needAnnotations, need_families=needFamilies,need_graph=need_graph,
-                         need_partitions=needPartitions, need_rgp=needRegions, need_spots=needSpots,
-                         need_modules=needModules, need_metadata=add_metadata, sources=metadata_sources,
-                         disable_bar=disable_bar)
-    
->>>>>>> 70207060
 
     organisms_list = get_organism_list(organisms_filt, pangenome)
     if not organisms_list:
@@ -549,54 +485,8 @@
     org_dict = parse_input_paths_file(organisms_file) if organisms_file and (gff or proksee) else None
 
     if proksee:
-<<<<<<< HEAD
         # Generate a color mapping for modules
         module_to_colors = manage_module_colors(set(pangenome.modules))
-=======
-        org_to_modules = defaultdict(set)
-        # Create a mapping of organisms and modules they have
-        for mod in pangenome.modules:
-            for org in mod.organisms:
-                org_to_modules[org].add(mod)
-
-
-    # Generate a color mapping for modules
-    module_to_colors = manage_module_colors(set(pangenome.modules))
-
-
-    if gff:
-        # prepare variable for gff output
-        if pangenome.parameters["annotate"]["# read_annotations_from_file"]:
-            annotation_sources = {"rRNA": "external",
-                                "tRNA": "external",
-                                "CDS":"external"}
-        else:
-            annotation_sources = {}
-
-    if gff or proksee:
-        rgp_to_spot_id = {rgp:f"spot_{spot.ID}" for spot in pangenome.spots for rgp in spot.regions}
-
-        contig_to_rgp = defaultdict(list)
-        for rgp in pangenome.regions:
-            contig_to_rgp[rgp.contig].append(rgp)
-            rgp_to_spot_id = {rgp:f"spot_{spot.ID}" for spot in pangenome.spots for rgp in spot.regions}
-
-    start_writing = time.time()
-    
-    # TODO try to multithread this part... ? 
-    for organism in  tqdm(organisms_list, total=(len(organisms_list)), unit="organism", disable=disable_bar):
-        
-        logging.getLogger("PPanGGOLiN").debug(f"Writing genome annotations for {organism.name}")
-
-
-        org_outdir = output / organism.name
-        
-        mk_outdir(org_outdir, force=True)
-
-        genome_sequences = None
-        if organisms_file and (gff or proksee):
-            genome_sequences = read_genome_file(org_dict[organism.name]['path'], organism)
->>>>>>> 70207060
 
     organism2args = defaultdict(lambda: {"output": output, "table": table, "gff": gff,
                                          "proksee": proksee, "compress": compress})
@@ -605,7 +495,6 @@
         if proksee:
             organism_args["module_to_colors"] = {module: module_to_colors[module] for module in organism.modules}
 
-<<<<<<< HEAD
         if gff:
             # prepare variable for gff output
             if pangenome.parameters["annotate"]["# read_annotations_from_file"]:
@@ -614,16 +503,7 @@
                                                        "CDS": "external"}
             else:
                 organism_args["annotation_sources"] = {}
-=======
-            # Write ProkSee data for the organism
-            write_proksee_organism(organism, output_file, features=['all'], module_to_colors=org_module_to_color, rgps=pangenome.regions,
-                                    genome_sequences=genome_sequences, rgp_to_spot_id=rgp_to_spot_id)
-        
-        if gff:
-            write_gff_file(organism, contig_to_rgp, rgp_to_spot_id, org_outdir, metadata_sep=metadata_sep,
-                           compress=compress, annotation_sources=annotation_sources, genome_sequences=genome_sequences)
->>>>>>> 70207060
-
+            organism_args["metadata_sep"] = metadata_sep
         if table:
             organism_args.update({"need_regions": need_dict['need_rgp'],
                                   "need_modules": need_dict['need_modules'],
@@ -660,16 +540,10 @@
     pangenome = Pangenome()
     pangenome.add_file(args.pangenome)
 
-<<<<<<< HEAD
     write_flat_genome_files(pangenome, args.output, table=args.table, gff=args.gff, proksee=args.proksee,
                             compress=args.compress, fasta=args.fasta, anno=args.anno, organisms_filt=args.organisms,
-                            cpu=args.cpu, disable_bar=args.disable_prog_bar)
-=======
-    write_flat_genome_files(pangenome, args.output,
-                    table=args.table, gff=args.gff, proksee=args.proksee,
-                    compress=args.compress, disable_bar=args.disable_prog_bar, fasta=args.fasta, anno=args.anno,
-                    organisms_filt=args.organisms, add_metadata=args.add_metadata, metadata_sep=args.metadata_sep, metadata_sources=args.metadata_sources)
->>>>>>> 70207060
+                            add_metadata=args.add_metadata, metadata_sep=args.metadata_sep,
+                            metadata_sources=args.metadata_sources, cpu=args.cpu, disable_bar=args.disable_prog_bar)
 
 
 def subparser(sub_parser: argparse._SubParsersAction) -> argparse.ArgumentParser:
@@ -710,32 +584,6 @@
 
     optional.add_argument("--compress", required=False, action="store_true",
                           help="Compress the files in .gz")
-<<<<<<< HEAD
-=======
-    
-    optional.add_argument("--organisms", 
-                        required=False, 
-                        default='all',
-                        help="Specify the organisms for which to generate output. "
-                            "You can provide a list of organism names either directly in the command line separated by commas, "
-                            "or by referencing a file containing the list of organism names, with one name per line.")
-
-    optional.add_argument("--add_metadata", 
-                        required=False, 
-                        action="store_true", 
-                        help="Include metadata information in the output files if any have been added to pangenome elements (see ppanggolin metadata command).")
-    optional.add_argument("--metadata_sources", 
-                    default=None,
-                    nargs="+",
-                    help="Which source of metadata should be written. By default all metadata sources are included.")
-
-    optional.add_argument("--metadata_sep", 
-                        required=False, 
-                        default='|', 
-                        help="The separator used to join multiple metadata values for elements with multiple metadata values from the same source. "
-                            "This character should not appear in metadata values.")
-
->>>>>>> 70207060
 
     optional.add_argument("--organisms",
                           required=False,
@@ -744,6 +592,24 @@
                                "You can provide a list of organism names either directly in the command line separated "
                                "by commas, or by referencing a file containing the list of organism names, "
                                "with one name per line.")
+
+    optional.add_argument("--add_metadata",
+                          required=False,
+                          action="store_true",
+                          help="Include metadata information in the output files "
+                               "if any have been added to pangenome elements (see ppanggolin metadata command).")
+
+    optional.add_argument("--metadata_sources",
+                          default=None,
+                          nargs="+",
+                          help="Which source of metadata should be written. By default all metadata sources are included.")
+
+    optional.add_argument("--metadata_sep",
+                          required=False,
+                          default='|',
+                          help="The separator used to join multiple metadata values for elements with multiple metadata values from the same source. "
+                               "This character should not appear in metadata values.")
+
     optional.add_argument("-c", "--cpu", required=False, default=1, type=int,
                           help="Number of available cpus")
     context = parser.add_argument_group(title="Contextually required arguments",
