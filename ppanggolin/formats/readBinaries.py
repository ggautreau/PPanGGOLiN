#!/usr/bin/env python3
# coding:utf-8

# default libraries
import logging
import sys
from pathlib import Path
from typing import TextIO, Dict, Any

# installed libraries
<<<<<<< HEAD
=======
from typing import TextIO
from typing import List

>>>>>>> 69b1f56d
from tables import Table
from tqdm import tqdm
import tables

# local libraries
from ppanggolin.genome import Organism, Gene, RNA
from ppanggolin.pangenome import Pangenome
from ppanggolin.region import Spot, Module
from ppanggolin.metadata import Metadata



class Genedata:
    """
    This is a general class storing unique gene-related data to be written in a specific
    genedata table

    :param start: Start position of a gene
    :param stop: Stop position of a gene
    :param strand: associated strand
    :param gene_type: Type of gene
    :param position: Position of the gene on its contig
    :param name: Name of the feature
    :param product: Associated product
    :param genetic_code: associated genetic code, if any
    """

    def __init__(self, start: int, stop: int, strand: str, gene_type: str, position: int, name: str, product: str,
                 genetic_code: int):
        self.start = start
        self.stop = stop
        self.strand = strand
        self.gene_type = gene_type
        self.position = position
        self.name = name
        self.product = product
        self.genetic_code = genetic_code

    def __eq__(self, other):
        return self.start == other.start \
            and self.stop == other.stop \
            and self.strand == other.strand \
            and self.gene_type == other.gene_type \
            and self.position == other.position \
            and self.name == other.name \
            and self.product == other.product \
            and self.genetic_code == other.genetic_code

    def __hash__(self):
        return hash((self.start, self.stop, self.strand, self.gene_type, self.position,
                     self.name, self.product, self.genetic_code))


def get_number_of_organisms(pangenome: Pangenome) -> int:
    """ Standalone function to get the number of organisms in a pangenome

    :param pangenome: Annotated pangenome

    :return: Number of organisms in the pangenome
    """
    if hasattr(pangenome, "file"):
        filename = pangenome.file
    else:
        raise FileNotFoundError("The provided pangenome does not have an associated .h5 file")
    h5f = tables.open_file(filename, "r")
    annotations = h5f.root.annotations

    table = annotations.genes
    org_set = set()
    for org in read_chunks(table, column="organism"):
        org_set.add(org)
    h5f.close()
    return len(org_set)


<<<<<<< HEAD
=======
# TODO Remove this function
>>>>>>> 69b1f56d
def fix_partitioned(pangenome_file: str):
    """
    Fixes pangenomes with the 'partitionned' typo.

    :param pangenome_file: path to the pangenome file
    """
    h5f = tables.open_file(pangenome_file, "a")
    status_group = h5f.root.status
    if 'Partitionned' in status_group._v_attrs._f_list():
        # if Partitionned is still in use, fix it
        status_group = h5f.root.status
        if status_group._v_attrs.Partitionned:
            status_group._v_attrs.Partitioned = True
        else:
            status_group._v_attrs.Partitioned = False
        del status_group._v_attrs.Partitionned
    h5f.close()


<<<<<<< HEAD
def get_status(pangenome: Pangenome, pangenome_file: Path):
=======
def get_status(pangenome: Pangenome, pangenome_file: str):
>>>>>>> 69b1f56d
    """
    Checks which elements are already present in the file.

    :param pangenome: Blank pangenome
    :param pangenome_file: path to the pangenome file
    """
    fix_partitioned(pangenome_file)
    h5f = tables.open_file(pangenome_file, "r")
    logging.getLogger("PPanGGOLiN").info("Getting the current pangenome status")
    status_group = h5f.root.status
    if status_group._v_attrs.genomesAnnotated:
        pangenome.status["genomesAnnotated"] = "inFile"
    if status_group._v_attrs.genesClustered:
        pangenome.status["genesClustered"] = "inFile"
    if status_group._v_attrs.geneSequences:
        pangenome.status["geneSequences"] = "inFile"
    if status_group._v_attrs.geneFamilySequences:
        pangenome.status["geneFamilySequences"] = "inFile"
    if status_group._v_attrs.NeighborsGraph:
        pangenome.status["neighborsGraph"] = "inFile"

    if status_group._v_attrs.Partitioned:
        pangenome.status["partitioned"] = "inFile"

    if hasattr(status_group._v_attrs, "predictedRGP") and status_group._v_attrs.predictedRGP:
        pangenome.status["predictedRGP"] = "inFile"

    if hasattr(status_group._v_attrs, "spots") and status_group._v_attrs.spots:
        pangenome.status["spots"] = "inFile"

    if hasattr(status_group._v_attrs, "modules") and status_group._v_attrs.modules:
        pangenome.status["modules"] = "inFile"
        # pangenome.status["annotations_sources"] = status_group._v_attrs.annotations_sources

    if hasattr(status_group._v_attrs, "metadata") and status_group._v_attrs.metadata:
        metastatus = status_group.metastatus
        metasources = status_group.metasources
        for attr in metastatus._v_attrs._f_list():
            pangenome.status["metadata"][attr] = "inFile"
            pangenome.status["metasources"][attr] = metasources._v_attrs[attr]

    if "/info" in h5f:
        info_group = h5f.root.info
        pangenome.parameters = info_group._v_attrs.parameters
    h5f.close()

def read_chunks(table: Table, column: str = None, chunk: int = 10000):
    """
    Reading entirely the provided table (or column if specified) chunk per chunk to limit RAM usage.

    :param table:
    :param column:
    :param chunk:
    """
    for i in range(0, table.nrows, chunk):
        for row in table.read(start=i, stop=i + chunk, field=column):
            yield row


def read_genedata(h5f: tables.File) -> dict:
    """
    Reads the genedata table and returns a genedata_id2genedata dictionnary
    :param h5f: the hdf5 file handler
    :return: dictionnary linking genedata to the genedata identifier
    """
    table = h5f.root.annotations.genedata
    genedata_id2genedata = {}
    for row in read_chunks(table, chunk=20000):
        genedata = Genedata(start=row["start"],
                            stop=row["stop"],
                            strand=row["strand"].decode(),
                            gene_type=row["gene_type"].decode(),
                            position=row["position"],
                            name=row["name"].decode(),
                            product=row["product"].decode(),
                            genetic_code=row["genetic_code"])
        genedata_id = row["genedata_id"]
        genedata_id2genedata[genedata_id] = genedata
    return genedata_id2genedata


def read_sequences(h5f: tables.File) -> dict:
    """
    Reads the sequences table and returns a sequence id to sequence dictionnary
    :param h5f: the hdf5 file handler
    :return: dictionnary linking sequences to the seq identifier
    """
    table = h5f.root.sequences
    seqid2seq = {}
    for row in read_chunks(table, chunk=20000):
        seqid2seq[row["seqid"]] = row['dna'].decode()
    return seqid2seq


def get_gene_sequences_from_file(filename: str, file_obj: TextIO, list_cds: iter = None, add: str = '',
                                 disable_bar: bool = False):
    """
    Writes the CDS sequences of the Pangenome object to a File object that can be filtered or not by a list of CDS,
    and adds the eventual str 'add' in front of the identifiers. Loads the sequences from a .h5 pangenome file.
    :param filename: Name of the pangenome file
    :param file_obj: Name of the output file
    :param list_cds: An iterable object of CDS
    :param add: Add a prefix to sequence header
    :param disable_bar: Prevent to print disable progress bar
    """
    logging.getLogger("PPanGGOLiN").info(f"Extracting and writing CDS sequences from a {filename} file to a fasta file...")
    h5f = tables.open_file(filename, "r", driver_core_backing_store=0)
    table = h5f.root.geneSequences
    list_cds = set(list_cds) if list_cds is not None else None
    seqid2seq = read_sequences(h5f)
    for row in tqdm(read_chunks(table, chunk=20000), total=table.nrows, unit="gene", disable=disable_bar):
        # Read the table chunk per chunk otherwise RAM dies on big pangenomes
        name_cds = row["gene"].decode()
        if row["type"] == b"CDS" and (list_cds is None or name_cds in list_cds):
            file_obj.write('>' + add + name_cds + "\n")
            file_obj.write(seqid2seq[row["seqid"]] + "\n")
    file_obj.flush()
    h5f.close()


def read_organism(pangenome: Pangenome, org_name: str, contig_dict: dict, circular_contigs: dict, genedata_dict: dict,
                  link: bool = False):
    """
    Read information from pangenome to assign to organism object

    :param pangenome: Input     pangenome
    :param org_name: Name of the organism
    :param contig_dict: Dictionary with all contig and associate genes
    :param circular_contigs: Dictionary of contigs
    :param genedata_dict: dictionnary linking genedata to the genedata identifier
    :param link: get the gene object if the genes are clustered
    """
    org = Organism(org_name)
    gene, gene_type = (None, None)
    for contig_name, gene_list in contig_dict.items():
        contig = org.get_contig(contig_name, is_circular=circular_contigs[contig_name])
        for row in gene_list:
            if link:  # if the gene families are already computed/loaded the gene exists.
                gene = pangenome.get_gene(row["ID"].decode())
            else:  # else creating the gene.
                curr_genedata = genedata_dict[row["genedata_id"]]
                gene_type = curr_genedata.gene_type
                if gene_type == "CDS":
                    gene = Gene(row["ID"].decode())
                elif "RNA" in gene_type:
                    gene = RNA(row["ID"].decode())
            try:
                local = row["local"].decode()
            except ValueError:
                local = ""
            if isinstance(gene, Gene):
                gene.fill_annotations(start=curr_genedata.start, stop=curr_genedata.stop, strand=curr_genedata.strand,
                                      gene_type=gene_type, name=curr_genedata.name, position=curr_genedata.position,
                                      genetic_code=curr_genedata.genetic_code, product=curr_genedata.product,
                                      local_identifier=local)
            else:
                gene.fill_annotations(start=curr_genedata.start, stop=curr_genedata.stop, strand=curr_genedata.strand,
                                      gene_type=gene_type, name=curr_genedata.name,
                                      product=curr_genedata.product, local_identifier=local)
            gene.is_fragment = row["is_fragment"]
            gene.fill_parents(org, contig)
            if gene_type == "CDS":
                contig.add_gene(gene)
            elif "RNA" in gene_type:
                contig.add_rna(gene)
            else:
                raise Exception(f"A strange type '{gene_type}', which we do not know what to do with, was met.")
    pangenome.add_organism(org)


def read_graph(pangenome: Pangenome, h5f: tables.File, disable_bar: bool = False):
    """
    Read information about graph in pangenome hdf5 file to add in pangenome object

    :param pangenome: Pangenome object without graph information
    :param h5f: Pangenome HDF5 file with graph information
    :param disable_bar: Disable the progress bar
    """
    table = h5f.root.edges

    if pangenome.status["genomesAnnotated"] not in ["Computed", "Loaded"] or \
            pangenome.status["genesClustered"] not in ["Computed", "Loaded"]:
        raise Exception("It's not possible to read the graph "
                        "if the annotations and the gene families have not been loaded.")
    for row in tqdm(read_chunks(table, chunk=20000), total=table.nrows, unit="contig adjacency", disable=disable_bar):
        source = pangenome.get_gene(row["geneSource"].decode())
        target = pangenome.get_gene(row["geneTarget"].decode())
        pangenome.add_edge(source, target)
    pangenome.status["neighborsGraph"] = "Loaded"


def read_gene_families(pangenome: Pangenome, h5f: tables.File, disable_bar: bool = False):
    """
    Read gene families in pangenome hdf5 file to add in pangenome object

    :param pangenome: Pangenome object without gene families
    :param h5f: Pangenome HDF5 file with gene families information
    :param disable_bar: Disable the progress bar
    """
    table = h5f.root.geneFamilies

    link = True if pangenome.status["genomesAnnotated"] in ["Computed", "Loaded"] else False

    for row in tqdm(read_chunks(table, chunk=20000), total=table.nrows, unit="gene family", disable=disable_bar):
        fam = pangenome.add_gene_family(row["geneFam"].decode())
        if link:  # linking if we have loaded the annotations
            gene_obj = pangenome.get_gene(row["gene"].decode())
        else:  # else, no
            gene_obj = Gene(row["gene"].decode())
        fam.add_gene(gene_obj)
    pangenome.status["genesClustered"] = "Loaded"


def read_gene_families_info(pangenome: Pangenome, h5f: tables.File, disable_bar: bool = False):
    """
    Read information about gene families in pangenome hdf5 file to add in pangenome object

    :param pangenome: Pangenome object without gene families information
    :param h5f: Pangenome HDF5 file with gene families information
    :param disable_bar: Disable the progress bar
    """
    table = h5f.root.geneFamiliesInfo

    for row in tqdm(read_chunks(table, chunk=20000), total=table.nrows, unit="gene family", disable=disable_bar):
        fam = pangenome.add_gene_family(row["name"].decode())
        fam.add_partition(row["partition"].decode())
        fam.add_sequence(row["protein"].decode())

    if h5f.root.status._v_attrs.Partitioned:
        pangenome.status["partitioned"] = "Loaded"
    if h5f.root.status._v_attrs.geneFamilySequences:
        pangenome.status["geneFamilySequences"] = "Loaded"


def read_gene_sequences(pangenome: Pangenome, h5f: tables.File, disable_bar: bool = False):
    """
    Read gene sequences in pangenome hdf5 file to add in pangenome object
    :param pangenome: Pangenome object without gene sequence associate to gene
    :param h5f: Pangenome HDF5 file with gene sequence associate to gene
    :param disable_bar: Disable the progress bar
    """
    if pangenome.status["genomesAnnotated"] not in ["Computed", "Loaded"]:
        raise Exception("It's not possible to read the pangenome gene dna sequences "
                        "if the annotations have not been loaded.")
    table = h5f.root.geneSequences

    seqid2seq = read_sequences(h5f)
    for row in tqdm(read_chunks(table, chunk=20000), total=table.nrows, unit="gene", disable=disable_bar):
        gene = pangenome.get_gene(row['gene'].decode())
        gene.add_dna(seqid2seq[row['seqid']])
    pangenome.status["geneSequences"] = "Loaded"


def read_rgp(pangenome: Pangenome, h5f: tables.File, disable_bar: bool = False):
    """
    Read region of genomic plasticty in pangenome hdf5 file to add in pangenome object

    :param pangenome: Pangenome object without RGP
    :param h5f: Pangenome HDF5 file with RGP computed
    :param disable_bar: Disable the progress bar
    """
    if pangenome.status["genomesAnnotated"] not in ["Computed", "Loaded"] or \
            pangenome.status["genesClustered"] not in ["Computed", "Loaded"]:
        raise Exception("It's not possible to read the RGP "
                        "if the annotations and the gene families have not been loaded.")
    table = h5f.root.RGP

    for row in tqdm(read_chunks(table, chunk=20000), total=table.nrows, unit="region", disable=disable_bar):
        region = pangenome.get_region(row["RGP"].decode())
        region.append(pangenome.get_gene(row["gene"].decode()))
    # order the genes properly in the regions
    for region in pangenome.regions:
        region.genes = sorted(region.genes, key=lambda x: x.position)  # order the same way as on the contig
    pangenome.status["predictedRGP"] = "Loaded"


def read_spots(pangenome: Pangenome, h5f: tables.File, disable_bar: bool = False):
    """
    Read hotspot in pangenome hdf5 file to add in pangenome object

    :param pangenome: Pangenome object without spot
    :param h5f: Pangenome HDF5 file with spot computed
    :param disable_bar: Disable the progress bar
    """
    table = h5f.root.spots
    spots = {}
    for row in tqdm(read_chunks(table, chunk=20000), total=table.nrows, unit="spot", disable=disable_bar):
        curr_spot = spots.get(row["spot"])
        if curr_spot is None:
            curr_spot = Spot(row["spot"])
            spots[row["spot"]] = curr_spot
        curr_spot.add_region(pangenome.get_region(row["RGP"].decode()))
        curr_spot.spot_2_families()
    pangenome.add_spots(spots.values())
    pangenome.status["spots"] = "Loaded"


def read_modules(pangenome: Pangenome, h5f: tables.File, disable_bar: bool = False):
    """
    Read modules in pangenome hdf5 file to add in pangenome object

    :param pangenome: Pangenome object without modules
    :param h5f: Pangenome HDF5 file with modules computed
    :param disable_bar: Disable the progress bar
    """
    if pangenome.status["genesClustered"] not in ["Computed", "Loaded"]:
        raise Exception("It's not possible to read the modules if the gene families have not been loaded.")
    table = h5f.root.modules
    modules = {}  # id2mod
    for row in tqdm(read_chunks(table, chunk=20000), total=table.nrows, unit="module", disable=disable_bar):
        curr_module = modules.get(row['module'])
        if curr_module is None:
            curr_module = Module(row['module'])
            modules[row["module"]] = curr_module
        curr_module.add_family(pangenome.get_gene_family(row['geneFam'].decode()))
    pangenome.add_modules(modules.values())
    pangenome.status["modules"] = "Loaded"


def read_annotation(pangenome: Pangenome, h5f: tables.File, disable_bar: bool = False):
    """
    Read annotation in pangenome hdf5 file to add in pangenome object

    :param pangenome: Pangenome object without annotation
    :param h5f: Pangenome HDF5 file with annotation
    :param disable_bar: Disable the progress bar
    """
    annotations = h5f.root.annotations

    table = annotations.genes
    pangenome_dict = {}
    circular_contigs = {}

    genedata_dict = read_genedata(h5f)

    for row in tqdm(read_chunks(table, chunk=20000), total=table.nrows, unit="gene", disable=disable_bar):
        decode_org = row["organism"].decode()
        try:
            # new gene, seen contig, seen org
            pangenome_dict[decode_org][row["contig"]["name"].decode()].append(row["gene"])
        except KeyError:
            try:
                # new contig, seen org
                pangenome_dict[decode_org][row["contig"]["name"].decode()] = [row["gene"]]
                circular_contigs[decode_org][row["contig"]["name"].decode()] = row["contig"]["is_circular"]
            except KeyError:
                # new org
                pangenome_dict[sys.intern(decode_org)] = {row["contig"]["name"].decode(): [row["gene"]]}
                circular_contigs[decode_org] = {row["contig"]["name"].decode(): row["contig"]["is_circular"]}

    link = True if pangenome.status["genesClustered"] in ["Computed", "Loaded"] else False

    for org_name, contig_dict in tqdm(pangenome_dict.items(), total=len(pangenome_dict),
                                      unit="organism", disable=disable_bar):
        read_organism(pangenome, org_name, contig_dict, circular_contigs[org_name], genedata_dict, link)
    pangenome.status["genomesAnnotated"] = "Loaded"


def read_info(h5f: tables.File):
    """
    Read the pangenome content

    :param h5f: Pangenome HDF5 file
    """
    if "/info" in h5f:
        info_group = h5f.root.info
        print("Content: ")
        print(f"\t- Genes: {info_group._v_attrs['numberOfGenes']}")
        if "numberOfOrganisms" in info_group._v_attrs._f_list():
            print(f"\t- Organisms: {info_group._v_attrs['numberOfOrganisms']}")
        if "numberOfClusters" in info_group._v_attrs._f_list():
            print(f"\t- Families: {info_group._v_attrs['numberOfClusters']}")
        if "numberOfEdges" in info_group._v_attrs._f_list():
            print(f"\t- Edges: {info_group._v_attrs['numberOfEdges']}")
        if 'numberOfCloud' in info_group._v_attrs._f_list():  # then all the others are there
            print(f"\t- Persistent: \n"
                  f"\t\t- count : {info_group._v_attrs['numberOfPersistent']}")
            for key, val in info_group._v_attrs['persistentStats'].items():
                print(f"\t\t- {key}: {str(round(val, 2))}")
            print(f"\t- Shell: \n"
                  f"\t\t- count : {info_group._v_attrs['numberOfShell']}")
            for key, val in info_group._v_attrs['shellStats'].items():
                print(f"\t\t- {key}: {str(round(val, 2))}")
            print(f"\t- Cloud: \n"
                  f"\t\t- count : {info_group._v_attrs['numberOfCloud']}")
            for key, val in info_group._v_attrs['cloudStats'].items():
                print(f"\t\t- {key}: {str(round(val, 2))}")
            print(f"\t- Number of partitions: {info_group._v_attrs['numberOfPartitions']}")
            if info_group._v_attrs['numberOfPartitions'] != 3:
                for key, val in info_group._v_attrs['numberOfSubpartitions'].items():
                    print(f"\t\t- Shell {key} : {val}")
        if 'genomes_fluidity' in info_group._v_attrs._f_list():
            print("\t- Genomes fluidity: ")
            for subset, value in info_group._v_attrs['genomes_fluidity'].items():
                print(f"\t\t- {subset}: {round(value, 3)}")
        if 'family_fluidity' in info_group._v_attrs._f_list():
            out = "\t- Families fluidity: " + \
                  ", ".join(f"{subset}={round(value, 3)}" for subset, value in
                            info_group._v_attrs['families_fluidity'].items())
            print(out)
        if 'numberOfRGP' in info_group._v_attrs._f_list():
            print(f"\t- RGPs: {info_group._v_attrs['numberOfRGP']}")
        if 'numberOfSpots' in info_group._v_attrs._f_list():
            print(f"\t- Spots: {info_group._v_attrs['numberOfSpots']}")
        if 'numberOfModules' in info_group._v_attrs._f_list():
            if all(x in info_group._v_attrs._f_list() for x in ['CloudSpecInModules', 'ShellSpecInModules',
                                                                'numberOfFamiliesInModules']):
                read_modules_info(h5f)
            else:
                print(f"\t- Modules: {info_group._v_attrs['numberOfModules']}")
                print(f"\t- Families in Modules: {info_group._v_attrs['numberOfFamiliesInModules']}")


def read_modules_info(h5f: tables.File):
    """
    Read modules information in pangenome hdf5 file

    :param h5f: Pangenome HDF5 file with RGP computed
    """
    if "/info" in h5f:
        info_group = h5f.root.info
        if all(x in info_group._v_attrs._f_list() for x in ['CloudSpecInModules', 'PersistentSpecInModules',
                                                            'ShellSpecInModules', 'numberOfFamiliesInModules',
                                                            'StatOfFamiliesInModules']):
            print(f"\t- Modules: {info_group._v_attrs['numberOfModules']}")
            print(f"\t\t- Families in Modules: {info_group._v_attrs['numberOfFamiliesInModules']}")
            print(f"\t\t- Percent of Families: \n"
                  f"\t\t\t- persistent: {info_group._v_attrs['PersistentSpecInModules']['percent']}\n"
                  f"\t\t\t- shell {info_group._v_attrs['ShellSpecInModules']['percent']}\n"
                  f"\t\t\t- cloud {info_group._v_attrs['CloudSpecInModules']['percent']}")
            print(f"\t\t- Number of Families per Modules:\n"
                  f"\t\t\t- min: {info_group._v_attrs['StatOfFamiliesInModules']['min']}\n"
                  f"\t\t\t- max: {info_group._v_attrs['StatOfFamiliesInModules']['max']}\n"
                  f"\t\t\t- sd: {info_group._v_attrs['StatOfFamiliesInModules']['sd']}\n"
                  f"\t\t\t- mean: {info_group._v_attrs['StatOfFamiliesInModules']['mean']}")


def read_metadata(pangenome: Pangenome, h5f: tables.File, metatype: str, sources: List[str] = None, disable_bar: bool = False):
    metadata_group = h5f.root.metadata._f_get_child(metatype)
    for source in sources:
        source_table = metadata_group._f_get_child(source)
        for row in tqdm(read_chunks(source_table), total=source_table.nrows, unit='metadata', disable=disable_bar):
            meta_dict = {'source': source}
            if "ID" in row.dtype.names:
                identifier = row["ID"].decode() if isinstance(row["ID"], bytes) else row["ID"]
            else:
                identifier = row["name"].decode()
            if metatype == "families":
                element = pangenome.get_gene_family(identifier)
            elif metatype == "genomes":
                element = pangenome.get_organism(identifier)
            elif metatype == "genes":
                element = pangenome.get_gene(identifier)
            elif metatype == "RGPs":
                element = pangenome.get_region(identifier)
            elif metatype == "spots":
                element = pangenome.get_spot(identifier)
            else:  # metatype == "modules":
                element = pangenome.get_module(identifier)
            for field in row.dtype.names:
                if field not in ["ID", "name"]:
                    meta_dict[field] = row[field].decode() if isinstance(row[field], bytes) else row[field]
            meta = Metadata(**meta_dict)
            element.add_metadata(source=source, metadata=meta)
    pangenome.status["metadata"][metatype] = "Loaded"

def print_pangenome_parameters(h5f: tables.File):
    """
    Read pangenome parameters

    :param h5f: Pangenome HDF5 file
    """
    step_to_parameters = get_pangenome_parameters(h5f)

    for step, param_name_to_value in step_to_parameters.items():
        print(f"{step}:")
        for param_name, val in param_name_to_value.items():
            print(f"    {param_name} : {val}")

def get_pangenome_parameters(h5f: tables.File) -> Dict[str, Dict[str, Any]]:
    """
    Read and return the pangenome parameters.

    :param h5f: Pangenome HDF5 file
    :return: A dictionary containing the name of the ppanggolin step as the key, and a dictionary of parameter names
             and their corresponding values used for that step.
    """
    if "/info" in h5f:
        info_group = h5f.root.info
        if "parameters" in info_group._v_attrs._f_list():
<<<<<<< HEAD
            return info_group._v_attrs["parameters"]
=======
            print("Parameters: ")
            for key, dic in info_group._v_attrs["parameters"].items():
                print(f"\t- {key}")
                for key2, val in dic.items():
                    print(f"\t\t- {key2} : {val}")
>>>>>>> 69b1f56d


def read_pangenome(pangenome, annotation: bool = False, gene_families: bool = False, graph: bool = False,
                   rgp: bool = False, spots: bool = False, gene_sequences: bool = False, modules: bool = False,
                   metadata: bool = False, metatype: str = None, sources: List[str] = None,
                   disable_bar: bool = False):
    """
    Reads a previously written pangenome, with all of its parts, depending on what is asked,
    with regard to what is filled in the 'status' field of the hdf5 file.

    :param pangenome: Pangenome object without some information
    :param annotation: get annotation
    :param gene_families: get gene families
    :param graph: get graph
    :param rgp: get RGP
    :param spots: get hotspot
    :param gene_sequences: get gene sequences
    :param modules: get modules
    :param metadata: get metadata
    :param metatype: metatype of the metadata to get
    :param sources: sources of the metadata to get (None means all sources)
    :param disable_bar: Allow to disable the progress bar
    """
    if hasattr(pangenome, "file"):
        filename = pangenome.file
    else:
        raise FileNotFoundError("The provided pangenome does not have an associated .h5 file")

    fix_partitioned(pangenome.file)

    h5f = tables.open_file(filename, "r")
    if annotation:
        if h5f.root.status._v_attrs.genomesAnnotated:
            logging.getLogger("PPanGGOLiN").info("Reading pangenome annotations...")
            read_annotation(pangenome, h5f, disable_bar=disable_bar)
        else:
            raise Exception(f"The pangenome in file '{filename}' has not been annotated, or has been improperly filled")
    if gene_sequences:
        if h5f.root.status._v_attrs.geneSequences:
            logging.getLogger("PPanGGOLiN").info("Reading pangenome gene dna sequences...")
            read_gene_sequences(pangenome, h5f, disable_bar=disable_bar)
        else:
            raise Exception(f"The pangenome in file '{filename}' does not have gene sequences, "
                            f"or has been improperly filled")

    if gene_families:
        if h5f.root.status._v_attrs.genesClustered:
            logging.getLogger("PPanGGOLiN").info("Reading pangenome gene families...")
            read_gene_families(pangenome, h5f, disable_bar=disable_bar)
            read_gene_families_info(pangenome, h5f, disable_bar=disable_bar)
        else:
            raise Exception(
                f"The pangenome in file '{filename}' does not have gene families, or has been improperly filled")
    if graph:
        if h5f.root.status._v_attrs.NeighborsGraph:
            logging.getLogger("PPanGGOLiN").info("Reading the neighbors graph edges...")
            read_graph(pangenome, h5f, disable_bar=disable_bar)
        else:
            raise Exception(f"The pangenome in file '{filename}' does not have graph information, "
                            f"or has been improperly filled")
    if rgp:
        if h5f.root.status._v_attrs.predictedRGP:
            logging.getLogger("PPanGGOLiN").info("Reading the RGP...")
            read_rgp(pangenome, h5f, disable_bar=disable_bar)
        else:
            raise Exception(f"The pangenome in file '{filename}' does not have RGP information, "
                            f"or has been improperly filled")
    if spots:
        if h5f.root.status._v_attrs.spots:
            logging.getLogger("PPanGGOLiN").info("Reading the spots...")
            read_spots(pangenome, h5f, disable_bar=disable_bar)
        else:
            raise Exception(f"The pangenome in file '{filename}' does not have spots information, "
                            f"or has been improperly filled")
    if modules:
        if h5f.root.status._v_attrs.modules:
            logging.getLogger("PPanGGOLiN").info("Reading the modules...")
            read_modules(pangenome, h5f, disable_bar=disable_bar)
        else:
            raise Exception(f"The pangenome in file '{filename}' does not have modules information, "
                            f"or has been improperly filled")
    if metadata:
        assert metatype is not None
        if sources is None:
            sources = pangenome.status["metasources"][metatype]
        if h5f.root.status._v_attrs.metadata:
            metastatus = h5f.root.status._f_get_child("metastatus")
            metasources = h5f.root.status._f_get_child("metasources")
            if metastatus._v_attrs[metatype] and all([True if source in metasources._v_attrs[metatype] else False for source in sources]):
                logging.getLogger().info(f"Reading the {metatype} metadata from sources {sources}...")
                read_metadata(pangenome, h5f, metatype, sources, disable_bar=disable_bar)
        else:
            raise Exception(f"The pangenome in file '{filename}' does not have modules information, "
                            f"or has been improperly filled")
    h5f.close()

def check_pangenome_info(pangenome, need_annotations: bool = False, need_families: bool = False,
                         need_graph: bool = False, need_partitions: bool = False, need_rgp: bool = False,
                         need_spots: bool = False, need_gene_sequences: bool = False, need_modules: bool = False,
                         need_metadata: bool = False, metatype: str = None, sources: List[str] = None,
                         disable_bar: bool = False):
    """
    Defines what needs to be read depending on what is needed, and automatically checks if the required elements
    have been computed with regard to the `pangenome.status`

    :param pangenome: Pangenome object without some information
    :param need_annotations: get annotation
    :param need_families: get gene families
    :param need_graph: get graph
    :param need_partitions: get partition
    :param need_rgp: get RGP
    :param need_spots: get hotspot
    :param need_gene_sequences: get gene sequences
    :param need_modules: get modules
    :param need_metadata: get metadata
    :param metatype: metatype of the metadata to get
    :param sources: sources of the metadata to get (None means all sources)
    :param disable_bar: Allow to disable the progress bar
    """
    annotation = False
    gene_families = False
    graph = False
    rgp = False
    spots = False
    gene_sequences = False
    modules = False
    metadata = False

    # TODO Automate call if one need another
    if need_annotations:
        if pangenome.status["genomesAnnotated"] == "inFile":
            annotation = True
        elif pangenome.status["genomesAnnotated"] not in ["Computed", "Loaded"]:
            raise Exception("Your pangenome has no genes. See the 'annotate' subcommand.")
    if need_families:
        if pangenome.status["genesClustered"] == "inFile":
            gene_families = True
        elif pangenome.status["genesClustered"] not in ["Computed", "Loaded"]:
            raise Exception("Your pangenome has no gene families. See the 'cluster' subcommand.")
    if need_graph:
        if pangenome.status["neighborsGraph"] == "inFile":
            graph = True
        elif pangenome.status["neighborsGraph"] not in ["Computed", "Loaded"]:
            raise Exception("Your pangenome does not have a graph (no edges). See the 'graph' subcommand.")
    if need_partitions and pangenome.status["partitioned"] not in ["Computed", "Loaded", "inFile"]:
        raise Exception("Your pangenome has not been partitioned. See the 'partition' subcommand")
    if need_rgp:
        if pangenome.status["predictedRGP"] == "inFile":
            rgp = True
        elif pangenome.status["predictedRGP"] not in ["Computed", "Loaded"]:
            raise Exception(
                "Your pangenome  regions of genomic plasticity have not been predicted. See the 'rgp' subcommand")
    if need_spots:
        if pangenome.status["spots"] == "inFile":
            spots = True
        elif pangenome.status["spots"] not in ["Computed", "Loaded"]:
            raise Exception("Your pangenome spots of insertion have not been predicted. See the 'spot' subcommand")
    if need_gene_sequences:
        if pangenome.status["geneSequences"] == "inFile":
            gene_sequences = True
        elif pangenome.status["geneSequences"] not in ["Computed", "Loaded"]:
            raise Exception("Your pangenome does not include gene sequences. "
                            "This is possible only if you provided your own cluster file with the 'cluster' subcommand")

    if need_modules:
        if pangenome.status["modules"] == "inFile":
            modules = True
        elif pangenome.status["modules"] not in ["Computed", "Loaded"]:
            raise Exception("Your pangenome modules have not been predicted. See the 'module' subcommand")

    if need_metadata:
        if pangenome.status["metadata"][metatype] == "inFile":
            if sources is not None:
                for source in sources:
                    if source in pangenome.status["metasources"][metatype]:
                        metadata = True
                    else:
                        raise Exception(f"There is no metadata assign to {metatype} for source : {source} in your pangenome.")
            else:
                metadata = True
        elif not pangenome.status["metastatus"][metatype] in ["Computed", "Loaded"]:
            raise Exception(f"Your pangenome don't have any metadata for {metatype}. See the 'metadata' subcommand")

    if any([annotation, gene_families, graph, rgp, spots, gene_sequences, modules, metadata]):
        # if anything is true, else we need nothing.
        read_pangenome(pangenome, annotation=annotation, gene_families=gene_families,
                       graph=graph, gene_sequences=gene_sequences,
                       rgp=rgp, spots=spots, modules=modules,
                       metadata=metadata, metatype=metatype, sources=sources,
                       disable_bar=disable_bar)<|MERGE_RESOLUTION|>--- conflicted
+++ resolved
@@ -5,15 +5,9 @@
 import logging
 import sys
 from pathlib import Path
-from typing import TextIO, Dict, Any
+from typing import TextIO, Dict, Any, List
 
 # installed libraries
-<<<<<<< HEAD
-=======
-from typing import TextIO
-from typing import List
-
->>>>>>> 69b1f56d
 from tables import Table
 from tqdm import tqdm
 import tables
@@ -89,10 +83,6 @@
     return len(org_set)
 
 
-<<<<<<< HEAD
-=======
-# TODO Remove this function
->>>>>>> 69b1f56d
 def fix_partitioned(pangenome_file: str):
     """
     Fixes pangenomes with the 'partitionned' typo.
@@ -112,11 +102,7 @@
     h5f.close()
 
 
-<<<<<<< HEAD
 def get_status(pangenome: Pangenome, pangenome_file: Path):
-=======
-def get_status(pangenome: Pangenome, pangenome_file: str):
->>>>>>> 69b1f56d
     """
     Checks which elements are already present in the file.
 
@@ -583,7 +569,7 @@
             element.add_metadata(source=source, metadata=meta)
     pangenome.status["metadata"][metatype] = "Loaded"
 
-def print_pangenome_parameters(h5f: tables.File):
+def read_parameters(h5f: tables.File):
     """
     Read pangenome parameters
 
@@ -607,15 +593,7 @@
     if "/info" in h5f:
         info_group = h5f.root.info
         if "parameters" in info_group._v_attrs._f_list():
-<<<<<<< HEAD
             return info_group._v_attrs["parameters"]
-=======
-            print("Parameters: ")
-            for key, dic in info_group._v_attrs["parameters"].items():
-                print(f"\t- {key}")
-                for key2, val in dic.items():
-                    print(f"\t\t- {key2} : {val}")
->>>>>>> 69b1f56d
 
 
 def read_pangenome(pangenome, annotation: bool = False, gene_families: bool = False, graph: bool = False,
