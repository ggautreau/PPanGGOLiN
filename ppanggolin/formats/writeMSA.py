#!/usr/bin/env python3
# coding:utf-8

# default libraries
import argparse
import logging
import tempfile
import subprocess
import time
from multiprocessing import get_context
from pathlib import Path
from typing import Dict, Set, List, Tuple

# installed libraries
from tqdm import tqdm

# local libraries
from ppanggolin.geneFamily import GeneFamily
from ppanggolin.pangenome import Pangenome
from ppanggolin.utils import mk_outdir, restricted_float
from ppanggolin.formats.readBinaries import check_pangenome_info
from ppanggolin.genetic_codes import genetic_codes


def is_single_copy(family: GeneFamily, dup_margin: float = 0.95) -> bool:
    """
    Check if a gene family can be considered 'single copy' or not
    
    :param family: GeneFamily object
    :param dup_margin: maximal number of genomes in which the gene family can have multiple members and still be considered a 'single copy' gene family

    :return: True if gene family is single copy else False
    """
    nb_multi = 0
    for gene_list in family.get_org_dict().values():
        if len(gene_list) > 1:
            nb_multi += 1
    dup_ratio = nb_multi / family.number_of_organisms
    if dup_ratio < dup_margin:
        return True
    return False


def get_families_to_write(pangenome: Pangenome, partition_filter: str = "core", soft_core: float = 0.95,
                          dup_margin: float = 0.95, single_copy: bool = True) -> Set[GeneFamily]:
    """
    Get families corresponding to the given partition

    :param pangenome: Partitioned pangenome
    :param partition_filter: choice of partition to compute Multiple Sequence Alignement of the gene families
    :param soft_core: Soft core threshold to use
    :param dup_margin: maximal number of genomes in which the gene family can have multiple members and still be considered a 'single copy' gene family
    :param single_copy: Use "single copy" (defined by dup_margin) gene families only

    :return: set of families unique to one partition
    """
<<<<<<< HEAD
    fams = set()
=======
    families = set()
>>>>>>> 3d7b9446
    nb_org = pangenome.number_of_organisms

    if partition_filter == "all":
        return pangenome.gene_families
    if partition_filter in ["persistent", "shell", "cloud"]:
        for family in pangenome.gene_families:
            if family.named_partition == partition_filter:
                if single_copy:
                    if is_single_copy(family, dup_margin):
                        families.add(family)
                else:
                    families.add(family)
    elif partition_filter in ["core", "accessory", "softcore"]:
        if partition_filter == "core":
            for family in pangenome.gene_families:
                if family.number_of_organisms == nb_org:
                    if single_copy:
                        if is_single_copy(family, dup_margin):
                            families.add(family)
                    else:
                        families.add(family)
        elif partition_filter == "accessory":
            for family in pangenome.gene_families:
                if family.number_of_organisms < nb_org:
                    if single_copy:
                        if is_single_copy(family, dup_margin):
                            families.add(family)
                    else:
                        families.add(family)
        elif partition_filter == "softcore":
            for family in pangenome.gene_families:
                if family.number_of_organisms >= nb_org * soft_core:
                    if single_copy:
                        if is_single_copy(family, dup_margin):
                            families.add(family)
                    else:
                        families.add(family)
    return families


def translate(seq: str, code: Dict[str, str]) -> str:
    """translates the given dna sequence with the given translation table

    :param seq: given dna sequence
    :param code: translation table corresponding to genetic code to use

    :return: protein sequence
    """
    # code:  https://www.bioinformatics.org/sms/iupac.html
    start_table = code["start_table"]
    table = code["trans_table"]

    if len(seq) % 3 == 0:
        protein = start_table[seq[0: 3]]
        for i in range(3, len(seq), 3):
            codon = seq[i: i + 3]
            try:
                protein += table[codon]
            except KeyError:  # codon was not planned for. Probably can't determine it.
                protein += 'X'  # X is for unknown
    else:
        raise IndexError("Given sequence length modulo 3 was different than 0, which is unexpected.")
    return protein


def write_fasta_families(family: GeneFamily, tmpdir: tempfile.TemporaryDirectory, code_table: Dict[str, str],
                         source: str = 'protein', use_gene_id: bool = False) -> Path:
    """Write fasta files for each gene family

    :param family: gene family to write
    :param tmpdir: path to temporary directory
    :param source: indicates whether to use protein or dna sequences to compute the msa
    :param use_gene_id: Use gene identifiers rather than organism names for sequences in the family MSA
    :param code_table: Genetic code to use

    :return: path to fasta file
    """
    # have a directory for each gene family, to make deletion of tmp files simpler

    f_name = Path(tmpdir.name) / f"{family.name}.fasta"
    f_obj = open(f_name, "w")
    # get genes that are present in only one copy for our family in each organism.
    single_copy_genes = []
    for _, genes in family.get_org_dict().items():
        if len(genes) == 1:
            single_copy_genes.extend(genes)

    for gene in single_copy_genes:
        if use_gene_id:
            f_obj.write('>' + gene.ID + "\n")
        else:
            f_obj.write('>' + gene.organism.name + "\n")
        if source == "dna":
            f_obj.write(gene.dna + '\n')
        elif source == "protein":
            f_obj.write(translate(gene.dna, code_table) + "\n")
        else:
            raise Exception("Unknown sequence source given (expected 'dna' or 'protein')")
    f_obj.flush()

    return f_name


def launch_mafft(fname: Path, output: Path, fam_name: str):
    """
    Compute the MSA with mafft

    :param fname: family gene sequence in fasta
    :param output: directory to save alignment
    :param fam_name: Name of the gene family
    """
    outname = output / f"{fam_name}.aln"
    cmd = ["mafft", "--thread", "1", fname.absolute().as_posix()]
    logging.getLogger("PPanGGOLiN").debug("command: " + " ".join(cmd))
    subprocess.run(cmd, stdout=open(outname, "w"), stderr=subprocess.DEVNULL, check=True)


def launch_multi_mafft(args: List[Tuple[Path, Path, str]]):
    """ Allow to launch mafft in multiprocessing

    :param args: Pack of argument for launch_mafft

    :return: Organism object for pangenome
    """
    launch_mafft(*args)


def compute_msa(families: set, output: Path, tmpdir: Path, cpu: int = 1, source: str = "protein",
                use_gene_id: bool = False, code: int = 11, disable_bar: bool = False):
    """
    Compute MSA between pangenome gene families

    :param families: Set of families specific to given partition
    :param output: output directory name for families alignment
    :param cpu: number of available core
    :param tmpdir: path to temporary directory
    :param source: indicates whether to use protein or dna sequences to compute the msa
    :param use_gene_id: Use gene identifiers rather than organism names for sequences in the family MSA
    :param code: Genetic code to use
    :param disable_bar: Disable progress bar
    """
    newtmpdir = tempfile.TemporaryDirectory(dir=tmpdir)

    write_total = 0
    args = []
    logging.getLogger("PPanGGOLiN").info("Preparing input files for MSA...")
    code_table = genetic_codes(str(code))

    for family in tqdm(families, unit="family", disable=disable_bar):
        start_write = time.time()
        fname = write_fasta_families(family, newtmpdir, code_table, source, use_gene_id)
        write_total = write_total + (time.time() - start_write)
        args.append((fname, output, family.name))

    logging.getLogger("PPanGGOLiN").info("Computing the MSA ...")
    bar = tqdm(range(len(families)), unit="family", disable=disable_bar)
    with get_context('fork').Pool(cpu) as p:
        for _ in p.imap_unordered(launch_multi_mafft, args):
            bar.update()
    bar.close()


def write_whole_genome_msa(pangenome: Pangenome, families: set, phylo_name: str, outdir: Path,
                           use_gene_id: bool = False):
    """
    Writes a whole genome msa file for additional phylogenetic analysis

    :param pangenome: Pangenome object
    :param families: Set of families specific to given partition
    :param phylo_name: output file name for phylo alignment
    :param outdir: output directory name for families alignment
    :param use_gene_id: Use gene identifiers rather than organism names for sequences in the family MSA
    """
    phylo_dict = {}
    for org in pangenome.organisms:
        phylo_dict[org.name] = ""
    for fam in families:
        missing_genomes = set(phylo_dict.keys())
        with open(outdir / f"{fam.name}.aln", "r") as fin:
            genome_id = ""
            seq = ""
            curr_len = 0
            dup_gene = 0  # TODO Remove ?
            curr_phylo_dict = {}

            for line in fin:
                if line.startswith('>'):
                    if genome_id != "":
                        if genome_id not in missing_genomes:
                            dup_gene += 1
                            # duplicated genes. Replacing them with gaps.
                            curr_phylo_dict[genome_id] = "-" * curr_len
                        else:
                            curr_phylo_dict[genome_id] = seq
                            missing_genomes -= {genome_id}
                            curr_len = len(seq)
                    if use_gene_id:
                        genome_id = pangenome.get_gene(line[1:].strip()).organism.name
                    else:
                        genome_id = line[1:].strip()
                    seq = ""
                else:
                    seq += line.strip()
            if genome_id != "":
                if genome_id not in missing_genomes:
                    # duplicated genes. Replacing them with gaps.
                    curr_phylo_dict[genome_id] = "-" * curr_len
                else:
                    curr_phylo_dict[genome_id] = seq
                    curr_len = len(seq)
        for genome in missing_genomes:
            curr_phylo_dict[genome] = "-" * curr_len

        for key, val in curr_phylo_dict.items():
            phylo_dict[key] += val

    with open(phylo_name, "w") as fout:
        for key, val in phylo_dict.items():
            fout.write(">" + key + "\n")
            fout.write(val + "\n")


def write_msa_files(pangenome: Pangenome, output: Path, cpu: int = 1, partition: str = "core", tmpdir: Path = None,
                    source: str = "protein", soft_core: float = 0.95, phylo: bool = False, use_gene_id: bool = False,
                    translation_table: str = "11", dup_margin: float = 0.95, single_copy: bool = True,
                    force: bool = False, disable_bar: bool = False):
    """
    Main function to write MSA files

    :param pangenome: Pangenome object with partition
    :param output: Path to output directory
    :param cpu: number of available core
    :param partition: choice of partition to compute Multiple Sequence Alignement of the gene families
    :param tmpdir: path to temporary directory
    :param source: indicates whether to use protein or dna sequences to compute the msa
    :param soft_core: Soft core threshold to use
    :param phylo: Writes a whole genome msa file for additional phylogenetic analysis
    :param use_gene_id: Use gene identifiers rather than organism names for sequences in the family MSA
    :param translation_table: Translation table (genetic code) to use.
    :param dup_margin: maximal number of genomes in which the gene family can have multiple members and still be considered a 'single copy' gene family
    :param single_copy: Use "single copy" (defined by dup_margin) gene families only
    :param force: force to write in the directory
    :param disable_bar: Disable progress bar
    """
    tmpdir = Path(tempfile.gettempdir()) if tmpdir is None else tmpdir

    need_partitions = False
    if partition in ["persistent", "shell", "cloud"]:
        need_partitions = True

    outdir = output / f"msa_{partition}_{source}/"
    mk_outdir(outdir, force=force)

    check_pangenome_info(pangenome, need_annotations=True, need_families=True, need_partitions=need_partitions,
                         need_gene_sequences=True, disable_bar=disable_bar)
    logging.getLogger("PPanGGOLiN").info(f"Doing MSA for {partition} families...")
    families = get_families_to_write(pangenome, partition_filter=partition, soft_core=soft_core, dup_margin=dup_margin,
                                     single_copy=single_copy)

    # check that the code is similar than the one used previously, if there is one
    if 'translation_table' in pangenome.parameters["cluster"]:
        if pangenome.parameters["cluster"]["translation_table"] != translation_table:
            logging.getLogger("PPanGGOLiN").warning("The translation table used during clustering "
                                                    f"('{pangenome.parameters['cluster']['translation_table']}') "
                                                    f"is different than the one provided now ('{translation_table}')")
    code = translation_table

    compute_msa(families, outdir, cpu=cpu, tmpdir=tmpdir, source=source, use_gene_id=use_gene_id, code=code,
                disable_bar=disable_bar)
    logging.getLogger("PPanGGOLiN").info(f"Done writing all {partition} MSA in: {outdir}")

    if phylo:
        logging.getLogger("PPanGGOLiN").info("Writing the whole genome msa file")
        if partition == "softcore":
            phylo_name = output / f"{partition}_{soft_core}_genome_alignment.aln"
        else:
            phylo_name = output / f"{partition}_genome_alignment.aln"
        write_whole_genome_msa(pangenome, families, phylo_name, outdir, use_gene_id=use_gene_id)
        logging.getLogger("PPanGGOLiN").info(f"Done writing the {partition} genome alignment in: '{phylo_name}'")


def launch(args: argparse.Namespace):
    """
    Command launcher

    :param args: All arguments provide by user
    """
    mk_outdir(args.output, args.force)
    pangenome = Pangenome()
    pangenome.add_file(args.pangenome)
    write_msa_files(pangenome, args.output, cpu=args.cpu, partition=args.partition, tmpdir=args.tmpdir,
                    source=args.source, soft_core=args.soft_core, phylo=args.phylo, use_gene_id=args.use_gene_id,
                    translation_table=args.translation_table, dup_margin=args.dup_margin, single_copy=args.single_copy,
                    force=args.force, disable_bar=args.disable_prog_bar)


def subparser(sub_parser: argparse._SubParsersAction) -> argparse.ArgumentParser:
    """
    Subparser to launch PPanGGOLiN in Command line

    :param sub_parser : sub_parser for align command

    :return : parser arguments for align command
    """
    parser = sub_parser.add_parser("msa", formatter_class=argparse.ArgumentDefaultsHelpFormatter)
    parser_msa(parser)
    return parser


def parser_msa(parser: argparse.ArgumentParser):
    """
    Parser for specific argument of msa command

    :param parser: parser for align argument
    """
    required = parser.add_argument_group(title="Required arguments",
                                         description="The following arguments are required :")
    required.add_argument('-p', '--pangenome', required=False, type=Path, help="The pangenome .h5 file")
    required.add_argument('-o', '--output', required=True, type=Path,
                          help="Output directory where the file(s) will be written")

    optional = parser.add_argument_group(title="Optional arguments. Indicating 'all' writes all elements. "
                                               "Writing a partition ('persistent', 'shell', 'cloud', 'core' or "
                                               "'accessory') write the elements associated to said partition.")
    # could make choice to allow customization
    optional.add_argument("--soft_core", required=False, type=restricted_float, default=0.95,
                          help="Soft core threshold to use if 'softcore' partition is chosen")
    optional.add_argument("--dup_margin", required=False, type=restricted_float, default=0.05,
                          help="minimum ratio of organisms in which the family must have multiple genes "
                               "for it to be considered 'duplicated'")
    optional.add_argument("--single_copy", required=False, action="store_true", default=False,
                          help="Use report gene families that are considered 'single copy', for details see "
                               "option --dup_margin")
    optional.add_argument("--partition", required=False, default="core",
                          choices=["all", "persistent", "shell", "cloud", "core", "accessory", 'softcore'],
                          help="compute Multiple Sequence Alignement of the gene families in the given partition")
    optional.add_argument("--source", required=False, default="protein", choices=["dna", "protein"],
                          help="indicates whether to use protein or dna sequences to compute the msa")
    optional.add_argument("--phylo", required=False, action='store_true',
                          help="Writes a whole genome msa file for additional phylogenetic analysis")
    optional.add_argument("--use_gene_id", required=False, action='store_true',
                          help="Use gene identifiers rather than organism names for sequences in the family MSA"
                               " (organism names are used by default)")
    optional.add_argument("--translation_table", required=False, default=11, type=int,
                          help="Translation table (genetic code) to use.")
    optional.add_argument("-c", "--cpu", required=False, default=1, type=int, help="Number of available cpus")
    optional.add_argument("--tmpdir", required=False, type=str, default=Path(tempfile.gettempdir()),
                          help="directory for storing temporary files")


if __name__ == '__main__':
    """To test local change and allow using debugger"""
    from ppanggolin.utils import set_verbosity_level, add_common_arguments

    main_parser = argparse.ArgumentParser(
        description="Depicting microbial species diversity via a Partitioned PanGenome Graph Of Linked Neighbors",
        formatter_class=argparse.RawTextHelpFormatter)

    parser_msa(main_parser)
    add_common_arguments(main_parser)
    set_verbosity_level(main_parser.parse_args())
    launch(main_parser.parse_args())<|MERGE_RESOLUTION|>--- conflicted
+++ resolved
@@ -54,11 +54,7 @@
 
     :return: set of families unique to one partition
     """
-<<<<<<< HEAD
-    fams = set()
-=======
     families = set()
->>>>>>> 3d7b9446
     nb_org = pangenome.number_of_organisms
 
     if partition_filter == "all":
