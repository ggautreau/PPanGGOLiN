--- conflicted
+++ resolved
@@ -82,13 +82,7 @@
     annotation = h5f.create_group("/", "annotations", "Annotations of the pangenome's organisms")
     geneTable = h5f.create_table(annotation, "genes", geneDesc(*getMaxLenAnnotations(pangenome)),
                                  expectedrows=len(pangenome.genes))
-<<<<<<< HEAD
-    nbRNA = 0
-    for org in pangenome.organisms:
-        for contig in org.contigs:
-            nbRNA += len(contig.RNAs)
-=======
->>>>>>> 20555b32
+
     bar = tqdm(pangenome.organisms, unit="genome", disable=disable_bar)
     geneRow = geneTable.row
     for org in bar:
@@ -259,14 +253,9 @@
 
 
 def writeGraph(pangenome, h5f, force, disable_bar=False):
-<<<<<<< HEAD
-    # if we want to be able to read the graph without reading the annotations (because it is one of the most time consumming parts to read), it might be good to add the organism name in the table here.
-    # for now, forcing the read of annotations.
-=======
     # if we want to be able to read the graph without reading the annotations
     # (because it's one of the most time consumming parts to read),
     # it might be good to add the organism name in the table here. for now, forcing the read of annotations.
->>>>>>> 20555b32
     if '/edges' in h5f and force is True:
         logging.getLogger().info("Erasing the formerly computed edges")
         h5f.remove_node("/", "edges")
@@ -508,10 +497,6 @@
     """
     logging.getLogger().info("Updating annotations with fragment information")
     table = h5f.root.annotations.genes
-<<<<<<< HEAD
-    # row = table.row
-=======
->>>>>>> 20555b32
     bar = tqdm(range(table.nrows), unit="gene", disable=disable_bar)
     for row in table:
         if row['gene/type'].decode() == 'CDS':
@@ -577,26 +562,18 @@
         compressionFilter = tables.Filters(complevel=1, shuffle=True, bitshuffle=True, complib='blosc:zstd')
         h5f = tables.open_file(filename, "w", filters=compressionFilter)
         logging.getLogger().info("Writing genome annotations...")
-<<<<<<< HEAD
-        writeAnnotations(pangenome, h5f, disable_bar)
-=======
+
         writeAnnotations(pangenome, h5f, disable_bar=disable_bar)
->>>>>>> 20555b32
+
         pangenome.status["genomesAnnotated"] = "Loaded"
         h5f.close()
     elif pangenome.status["genomesAnnotated"] in ["Loaded", "inFile"]:
         pass
-<<<<<<< HEAD
-    else:  # if the pangenome is not Computed not Loaded, it's probably not really in a good state ( or something new was coded).
-        raise NotImplementedError(
-            "Something REALLY unexpected and unplanned for happened here. Please post an issue on github with what you did to reach this error.")
-=======
     else:
         # if the pangenome is not Computed or not Loaded, it's probably not really in a good state
         # (or something new was coded).
         raise NotImplementedError("Something REALLY unexpected and unplanned for happened here. "
                                   "Please post an issue on github with what you did to reach this error.")
->>>>>>> 20555b32
 
     # from there, appending to existing file.
     h5f = tables.open_file(filename, "a")
@@ -611,16 +588,10 @@
         writeGeneFamilies(pangenome, h5f, force, disable_bar=disable_bar)
         logging.getLogger().info("Writing gene families information...")
         writeGeneFamInfo(pangenome, h5f, force, disable_bar=disable_bar)
-<<<<<<< HEAD
-        if pangenome.status["genomesAnnotated"] in ["Loaded", "inFile"] and pangenome.status[
-            "defragmented"] == "Computed":
-            # if the annotations have not been computed in this run, and there has been a clustering with defragmentation, then the annotations can be updated
-=======
         if pangenome.status["genomesAnnotated"] in ["Loaded", "inFile"] and \
                 pangenome.status["defragmented"] == "Computed":
             # if the annotations have not been computed in this run,
             # and there has been a clustering with defragmentation, then the annotations can be updated
->>>>>>> 20555b32
             updateGeneFragments(pangenome, h5f, disable_bar=disable_bar)
         pangenome.status["genesClustered"] = "Loaded"
     if pangenome.status["neighborsGraph"] == "Computed":
@@ -628,13 +599,9 @@
         writeGraph(pangenome, h5f, force, disable_bar=disable_bar)
         pangenome.status["neighborsGraph"] = "Loaded"
 
-<<<<<<< HEAD
-    if pangenome.status["partitionned"] == "Computed" and pangenome.status["genesClustered"] in ["Loaded",
-                                                                                                 "inFile"]:  # otherwise it's been written already.
-=======
     if pangenome.status["partitionned"] == "Computed" and \
             pangenome.status["genesClustered"] in ["Loaded", "inFile"]:  # otherwise, it's been written already.
->>>>>>> 20555b32
+
         updateGeneFamPartition(pangenome, h5f, disable_bar=disable_bar)
         pangenome.status["partitionned"] = "Loaded"
 
