#!/usr/bin/env python3
# coding:utf-8

# default libraries
import logging
from typing import Dict, List, Tuple, Union


# installed libraries
from tqdm import tqdm
import numpy
import tables

# local libraries
from ppanggolin.pangenome import Pangenome
from ppanggolin.genome import Organism, Gene, Contig
from ppanggolin.geneFamily import GeneFamily
from ppanggolin.region import Region, Spot, Module


def write_metadata_status(pangenome: Pangenome, h5f: tables.File, status_group: tables.Group) -> bool:
    """Write status of metadata in pangenome file

    :param pangenome: pangenome with metadata
    :param h5f: HDF5 file with pangenome
    :param status_group: Pangenome status information group
    :return:
    """
    metastatus = pangenome.status["metadata"]
    metasources = pangenome.status["metasources"]
    if 'metastatus' in status_group:
        metadata_group = status_group.metastatus
    else:
        metadata_group = h5f.create_group(status_group, "metastatus", "Statuses of the pangenome metadata")
    if 'metasources' in status_group:
        metasources_group = status_group.metasources
    else:
        metasources_group = h5f.create_group(status_group, "metasources", "Sources of the pangenome metadata")

    if metastatus["families"] in ["Computed", "Loaded", "inFile"]:
        metadata_group._v_attrs.families = True
        metasources_group._v_attrs.families = metasources["families"]
    if metastatus["genes"] in ["Computed", "Loaded", "inFile"]:
        metadata_group._v_attrs.genes = True
        metasources_group._v_attrs.genes = metasources["genes"]
    if metastatus["contigs"] in ["Computed", "Loaded", "inFile"]:
        metadata_group._v_attrs.contigs = True
        metasources_group._v_attrs.contigs = metasources["contigs"]
    if metastatus["genomes"] in ["Computed", "Loaded", "inFile"]:
        metadata_group._v_attrs.genomes = True
        metasources_group._v_attrs.genomes = metasources["genomes"]
    if metastatus["RGPs"] in ["Computed", "Loaded", "inFile"]:
        metadata_group._v_attrs.RGPs = True
        metasources_group._v_attrs.RGPs = metasources["RGPs"]
    if metastatus["spots"] in ["Computed", "Loaded", "inFile"]:
        metadata_group._v_attrs.spots = True
        metasources_group._v_attrs.spots = metasources["spots"]
    if metastatus["modules"] in ["Computed", "Loaded", "inFile"]:
        metadata_group._v_attrs.modules = True
        metasources_group._v_attrs.modules = metasources["modules"]
        
    return True if any(metadata_group._v_attrs._f_list()) else False


def write_metadata_group(h5f: tables.File, metatype: str) -> tables.Group:
    """Check and write the group in HDF5 file to organize metadata

    :param h5f: HDF5 file with pangenome
    :param metatype: select to which pangenome element metadata should be written

    :return: Metadata group of the corresponding metatype
    """
    if '/metadata' not in h5f:
        metadata_group = h5f.create_group("/", "metadata", "Pangenome metadata")
    else:
        metadata_group = h5f.root.metadata
    if metatype not in metadata_group:
        metatype_group = h5f.create_group(metadata_group, metatype, f"{metatype} metadata")
    else:
        metatype_group = metadata_group._f_get_child(metatype)
    return metatype_group


def desc_metadata(max_len_dict: Dict[str, int], type_dict: Dict[str, tables.Col]) -> dict:
    """Create a formated table for metadata description

    :return: Formated table
    """
    desc_dict = {attr: tables.StringCol(itemsize=max_value) for attr, max_value in max_len_dict.items()}
    desc_dict.update({attr: col_type for attr, col_type in type_dict.items()})
    return desc_dict


def get_metadata_contig_len(select_ctg: List[Contig], source: str) -> Tuple[Dict[str, int], Dict[str, tables.Col], int]:
    """Get maximum size of contig metadata information

    :param select_ctg: selected elements from source
    :param source: Name of the metadata source

    :return: Maximum type and size of each element
    """
    type_dict = {"ID": tables.Int64Col()}
    max_len_dict = {}
    expected_rows = 0

    for contig in select_ctg:
        for metadata in contig.get_metadata_by_source(source):
            for attr, value in ((k, v) for k, v in metadata.__dict__.items() if k != "source"):
                if isinstance(value, bytes):
                    value = value.decode('UTF-8')
                if isinstance(value, float) or isinstance(value, int):
                    if attr in type_dict:
                        if type_dict[attr] != type(value):
                            if isinstance(value, float) and type_dict[attr] == int:
                                type_dict[attr] = tables.Float64Col()
                    else:
                        if isinstance(value, float):
                            type_dict[attr] = tables.Float64Col()
                        else:
                            type_dict[attr] = tables.Int64Col()
                elif isinstance(value, str):
                    if attr in max_len_dict:
                        if len(value) > max_len_dict[attr]:
                            max_len_dict[attr] = len(value)
                    else:
                        max_len_dict[attr] = len(value)
                else:
                    logging.getLogger("PPanGGOLiN").debug(f"attr: {attr}, value: {value}")
                    raise TypeError(f"{type(value)} is not acceptable")
            expected_rows += 1

    return max_len_dict, type_dict, expected_rows


def write_metadata_contig(h5f: tables.File, source: str, select_contigs: List[Contig], disable_bar: bool = False):
    """Writing a table containing the metadata associated to contig

    :param h5f: HDF5 file to write gene families
    :param source: name of the metadata source
    :param select_contigs: List of contig withj metadata
    :param disable_bar: Disable progress bar
    """
    metatype_group = write_metadata_group(h5f, "contigs")
    meta_len = get_metadata_contig_len(select_contigs, source)
    # h5f.remove_node(metatype_group, source)
    source_table = h5f.create_table(metatype_group, source, desc_metadata(*meta_len[:-1]), expectedrows=meta_len[-1])
    meta_row = source_table.row
    for contig in tqdm(select_contigs, unit="contigs", desc=f'Source = {source}', disable=disable_bar):
        for metadata in contig.get_metadata_by_source(source):
            for desc in source_table.colnames:
                if desc == "ID":
                    meta_row[desc] = contig.ID
                else:
                    if hasattr(metadata, desc):
                        value = metadata.__getattribute__(desc)
                        if isinstance(value, bytes):
                            value = value.decode('UTF-8')
                        meta_row[desc] = value
                    else:
                        meta_row[desc] = None
            meta_row.append()
    source_table.flush()


def get_metadata_len(select_elem: Union[List[Gene], List[Organism], List[GeneFamily],
                                        List[Region], List[Spot], List[Module]],
                     source: str) -> Tuple[Dict[str, int], Dict[str, tables.Col], int]:
    """Get maximum size of metadata information

    :param select_elem: selected elements from source
    :param source: Name of the metadata source

    :return: Maximum type and size of each element
    """
    type_dict = {}
    max_len_dict = {}
    expected_rows = 0

    for element in select_elem:
        if hasattr(element, 'name') and len(element.name) > 0:
            if "ID" not in max_len_dict or len(element.name) > max_len_dict['ID']:
                max_len_dict['ID'] = len(element.name)
        elif hasattr(element, 'ID'):
            if isinstance(element.ID, str):
                if "ID" not in max_len_dict or len(element.ID) > max_len_dict['ID']:
                    max_len_dict['ID'] = len(element.ID)
            elif any(isinstance(element.ID, x) for x in [int, numpy.uint8, numpy.uint16, numpy.uint32, numpy.uint64]):
                type_dict["ID"] = tables.Int64Col()
            else:
                raise Exception(f"{type(element)} ID must be an integer")
        else:
            raise Exception("Unexpected attribute. A recent change could create this error."
                            " Please report the error on our github.")
        for metadata in element.get_metadata_by_source(source):
            for attr, value in ((k, v) for k, v in metadata.__dict__.items() if k != "source"):
                if isinstance(value, bytes):
                    value = value.decode('UTF-8')
                if isinstance(value, float) or isinstance(value, int):
                    if attr in type_dict:
                        if type_dict[attr] != type(value):
<<<<<<< HEAD
                            if isinstance(value, float) and type_dict[attr] == int:
=======
                            if isinstance(value, float) and isinstance(type_dict[attr], int):
>>>>>>> 83a39253
                                type_dict[attr] = tables.Float64Col()
                    else:
                        if isinstance(value, float):
                            type_dict[attr] = tables.Float64Col()
                        else:
                            type_dict[attr] = tables.Int64Col()
                elif isinstance(value, str):
                    if attr in max_len_dict:
                        if len(value) > max_len_dict[attr]:
                            max_len_dict[attr] = len(value)
                    else:
                        max_len_dict[attr] = len(value)
                else:
                    logging.getLogger("PPanGGOLiN").debug(f"attr: {attr}, value: {value}")
                    raise TypeError(f"{type(value)} is not acceptable")
            expected_rows += 1

    return max_len_dict, type_dict, expected_rows


def write_metadata_metatype(h5f: tables.File, source: str, metatype: str,
                            select_elements: Union[List[Gene], List[Organism], List[GeneFamily],
                                                   List[Region], List[Spot], List[Module]],
                            disable_bar: bool = False):
    """Writing a table containing the metadata associated to element from the metatype

    :param h5f: HDF5 file to write gene families
    :param source: name of the metadata source
    :param metatype: select to which pangenome element metadata should be written
    :param select_elements: Elements selected to write metadata
    :param disable_bar: Disable progress bar
    """
    metatype_group = write_metadata_group(h5f, metatype)
    meta_len = get_metadata_len(select_elements, source)
    # h5f.remove_node(metatype_group, source)
    source_table = h5f.create_table(metatype_group, source, desc_metadata(*meta_len[:-1]), expectedrows=meta_len[-1])
    meta_row = source_table.row
    for element in tqdm(select_elements, unit=metatype, desc=f'Source = {source}', disable=disable_bar):
        for metadata in element.get_metadata_by_source(source):
            for desc in source_table.colnames:
                if desc == "ID":
                    if hasattr(element, 'name') and len(element.name) > 0:
                        meta_row[desc] = element.name
                    else:
                        meta_row[desc] = element.ID
                else:
                    if hasattr(metadata, desc):
                        value = metadata.__getattribute__(desc)
                        if isinstance(value, bytes):
                            value = value.decode('UTF-8')
                        meta_row[desc] = value
                    else:
                        meta_row[desc] = None
            meta_row.append()
    source_table.flush()


def erase_metadata(pangenome: Pangenome, h5f: tables.File, status_group: tables.Group,
                   metatype: str = None, source: str = None):
    """
    Erase metadata in pangenome

    :param pangenome: Pangenome with metadata to erase
    :param h5f: HDF5 file with pangenome metadata
    :param status_group: pangenome status in HDF5
    :param metatype: select to which pangenome element metadata should be erased
    :param source: name of the metadata source
    """
    metadata_group = h5f.root.metadata

    metastatus = pangenome.status["metadata"]
    metasources = pangenome.status["metasources"]
    if metatype in metadata_group:
        metatype_group = metadata_group._f_get_child(metatype)
        if source in metatype_group:
            logging.getLogger("PPanGGOLiN").info(f"Erasing metadata assign to {metatype} from source {source}...")
            metasources[metatype].remove(source)
            status_group.metasources._v_attrs[metatype].remove(source)
            h5f.remove_node(metatype_group, source)
        if metatype_group._v_nchildren == 0:
            logging.getLogger("PPanGGOLiN").debug(f"No more source of metadata in {metatype}. "
                                                  f"Erasing node {metatype} in metadata")
            metastatus[metatype] = 'No'
            status_group.metastatus.families = False
            h5f.remove_node(metadata_group, metatype)
    if metadata_group._v_nchildren == 0:
        logging.getLogger("PPanGGOLiN").debug("No more metadata in pangenome. Erasing node metadata")
        status_group._v_attrs.metadata = False
        h5f.remove_node("/", "metadata")
        h5f.remove_node(status_group, "metasources")
        h5f.remove_node(status_group, "metastatus")


def write_metadata(pangenome: Pangenome, h5f: tables.File, disable_bar: bool = False):
    """Write metadata in pangenome

    :param pangenome: Pangenome where should be written metadata
    :param h5f: HDF5 file with pangenome
    :param disable_bar: Disable progress bar
    """
    if pangenome.status["metadata"]["families"] == "Computed":
        logging.getLogger("PPanGGOLiN").info("Writing gene families metadata in pangenome")
        select_gf = list(pangenome.get_elem_by_sources(source=pangenome.status["metasources"]["families"][-1],
                                                       metatype="families"))
        write_metadata_metatype(h5f, pangenome.status["metasources"]["families"][-1],
                                "families", select_gf, disable_bar)
        pangenome.status["metadata"]["families"] = "Loaded"

    if pangenome.status["metadata"]["genomes"] == "Computed":
        logging.getLogger("PPanGGOLiN").info("Writing genomes metadata in pangenome")
        select_genomes = list(pangenome.get_elem_by_sources(source=pangenome.status["metasources"]["genomes"][-1],
                                                            metatype="genomes"))
        write_metadata_metatype(h5f, pangenome.status["metasources"]["genomes"][-1],
                                "genomes", select_genomes, disable_bar)
        pangenome.status["metadata"]["genomes"] = "Loaded"

    if pangenome.status["metadata"]["contigs"] == "Computed":
        logging.getLogger("PPanGGOLiN").info("Writing contigs metadata in pangenome")
        select_contigs = list(pangenome.get_elem_by_sources(source=pangenome.status["metasources"]["contigs"][-1],
                                                            metatype="contigs"))
        write_metadata_contig(h5f, pangenome.status["metasources"]["contigs"][-1], select_contigs, disable_bar)
        pangenome.status["metadata"]["contigs"] = "Loaded"

    if pangenome.status["metadata"]["genes"] == "Computed":
        logging.getLogger("PPanGGOLiN").info("Writing genes metadata in pangenome")
        select_genes = list(pangenome.get_elem_by_sources(source=pangenome.status["metasources"]["genes"][-1],
                                                          metatype="genes"))
        write_metadata_metatype(h5f, pangenome.status["metasources"]["genes"][-1],
                                "genes", select_genes, disable_bar)
        pangenome.status["metadata"]["genes"] = "Loaded"

    if pangenome.status["metadata"]["RGPs"] == "Computed":
        logging.getLogger("PPanGGOLiN").info("Writing RGPs metadata in pangenome")
        select_rgps = list(pangenome.get_elem_by_sources(source=pangenome.status["metasources"]["RGPs"][-1],
                                                         metatype="RGPs"))
        write_metadata_metatype(h5f, pangenome.status["metasources"]["RGPs"][-1],
                                "RGPs", select_rgps, disable_bar)
        pangenome.status["metadata"]["RGPs"] = "Loaded"

    if pangenome.status["metadata"]["spots"] == "Computed":
        logging.getLogger("PPanGGOLiN").info("Writing spots metadata in pangenome")
        select_spots = list(pangenome.get_elem_by_sources(source=pangenome.status["metasources"]["spots"][-1],
                                                          metatype="spots"))
        write_metadata_metatype(h5f, pangenome.status["metasources"]["spots"][-1],
                                "spots", select_spots, disable_bar)
        pangenome.status["metadata"]["spots"] = "Loaded"

    if pangenome.status["metadata"]["modules"] == "Computed":
        logging.getLogger("PPanGGOLiN").info("Writing modules metadata in pangenome")
        select_modules = list(pangenome.get_elem_by_sources(source=pangenome.status["metasources"]["modules"][-1],
                                                            metatype="modules"))
        write_metadata_metatype(h5f, pangenome.status["metasources"]["modules"][-1],
                                "modules", select_modules, disable_bar)
        pangenome.status["metadata"]["modules"] = "Loaded"<|MERGE_RESOLUTION|>--- conflicted
+++ resolved
@@ -198,11 +198,7 @@
                 if isinstance(value, float) or isinstance(value, int):
                     if attr in type_dict:
                         if type_dict[attr] != type(value):
-<<<<<<< HEAD
-                            if isinstance(value, float) and type_dict[attr] == int:
-=======
                             if isinstance(value, float) and isinstance(type_dict[attr], int):
->>>>>>> 83a39253
                                 type_dict[attr] = tables.Float64Col()
                     else:
                         if isinstance(value, float):
