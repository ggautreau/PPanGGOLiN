--- conflicted
+++ resolved
@@ -3,11 +3,8 @@
 
 # default libraries
 import argparse
-<<<<<<< HEAD
 import logging
-=======
 import pdb
->>>>>>> 69b1f56d
 from multiprocessing import get_context
 from collections import Counter, defaultdict
 from pathlib import Path
@@ -208,25 +205,15 @@
             gexf.write(f'      <attribute id="{shift}" title="{source_metadata_families}_{field}" type="string" />\n')
             shift += 1
     if not light:
-<<<<<<< HEAD
-        for org, org_idx in index.items():
-            gexf.write(f'      <attribute id="{org_idx + 12}" title="{org.name}" type="string" />\n')
-=======
         for org, orgIndex in index.items():
             gexf.write(f'      <attribute id="{orgIndex + shift}" title="{org.name}" type="string" />\n')
->>>>>>> 69b1f56d
 
     gexf.write('    </attributes>\n')
     gexf.write('    <attributes class="edge" mode="static">\n')
     gexf.write('      <attribute id="11" title="nb_genes" type="long" />\n')
     if not light:
-<<<<<<< HEAD
-        for org, org_idx in index.items():
-            gexf.write(f'      <attribute id="{org_idx + len(index) + 12}" title="{org.name}" type="long" />\n')
-=======
         for org, orgIndex in index.items():
             gexf.write(f'      <attribute id="{orgIndex + len(index) + shift}" title="{org.name}" type="long" />\n')
->>>>>>> 69b1f56d
     gexf.write('    </attributes>\n')
     gexf.write('    <meta>\n')
     gexf.write(f'      <creator>PPanGGOLiN {pkg_resources.get_distribution("ppanggolin").version}</creator>\n')
@@ -357,12 +344,8 @@
         write_gexf_end(gexf)
     logging.getLogger("PPanGGOLiN").info(f"Done writing the gexf file : '{outname.as_posix()}'")
 
-<<<<<<< HEAD
 
 def write_matrix(output: Path, sep: str = ',', ext: str = 'csv', compress: bool = False, gene_names: bool = False):
-=======
-def write_matrix(output: str, sep: str = ',', ext: str = 'csv', compress: bool = False, gene_names: bool = False):
->>>>>>> 69b1f56d
     """
     Write a csv file format as used by Roary, among others.
     The alternative gene ID will be the partition, if there is one
@@ -1129,10 +1112,6 @@
     optional.add_argument("--spot_modules", required=False, action="store_true",
                           help="writes 3 files comparing the presence of modules within spots")
     optional.add_argument("-c", "--cpu", required=False, default=1, type=int, help="Number of available cpus")
-<<<<<<< HEAD
-
-=======
->>>>>>> 69b1f56d
 
 if __name__ == '__main__':
     """To test local change and allow using debugger"""
