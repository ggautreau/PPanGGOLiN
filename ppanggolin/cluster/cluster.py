--- conflicted
+++ resolved
@@ -260,18 +260,10 @@
 
     link = True if pangenome.status["genomesAnnotated"] in ["Computed", "Loaded"] else False
     if link and len(gene_to_fam) != len(pangenome.genes):  # then maybe there are genes with identical IDs
-<<<<<<< HEAD
-        raise Exception("Something unexpected happened during clustering "
-                        "(have less genes clustered than genes in the pangenome). "
-                        "A probable reason is that two genes in two different organisms have the same IDs; "
-                        "If you are sure that all of your genes have non identical IDs, "
-                        "please post an issue at https://github.com/labgem/PPanGGOLiN/")
-=======
         raise Exception("Something unexpected happened during clustering (have less genes clustered than genes "
                         "in the pangenome). A probable reason is that two genes in two different organisms have "
                         "the same IDs; If you are sure that all of your genes have non identical IDs,  please post an "
                         "issue at https://github.com/labgem/PPanGGOLiN/")
->>>>>>> 9d7a7c45
     for gene, (family, is_frag) in tqdm(gene_to_fam.items(), unit="gene", total=len(gene_to_fam), disable=disable_bar):
         try:
             fam = pangenome.get_gene_family(family)
