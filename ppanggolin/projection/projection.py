#!/usr/bin/env python3
# coding:utf-8

# default libraries
import argparse
from concurrent.futures import ProcessPoolExecutor
from multiprocessing import get_context, Value
import logging
import os
import time
from pathlib import Path
import tempfile
from typing import Tuple, Set, Dict, Optional, List, Iterable, Any
from collections import defaultdict
import csv
from itertools import chain

# installed libraries
from tqdm import tqdm
import networkx as nx
import yaml
import pandas as pd

# # local libraries
from ppanggolin.annotate.synta import read_fasta, get_dna_sequence
from ppanggolin.annotate.annotate import init_contig_counter, read_anno_file, annotate_organism, \
    local_identifiers_are_unique
from ppanggolin.annotate import subparser as annotate_subparser
from ppanggolin.pangenome import Pangenome
from ppanggolin.utils import detect_filetype, create_tmpdir, read_compressed_or_not, write_compressed_or_not, \
    restricted_float, mk_outdir, get_config_args, parse_config_file, get_default_args, \
    check_input_files, parse_input_paths_file
from ppanggolin.align.alignOnPang import write_gene_to_gene_family, get_input_seq_to_family_with_rep, \
    get_input_seq_to_family_with_all, project_and_write_partition
from ppanggolin.formats.writeSequences import write_gene_sequences_from_annotations
from ppanggolin.formats.readBinaries import check_pangenome_info
from ppanggolin.RGP.genomicIsland import naming_scheme, compute_org_rgp
from ppanggolin.RGP.spot import make_spot_graph, check_sim, add_new_node_in_spot_graph, write_spot_graph
from ppanggolin.genome import Organism
from ppanggolin.geneFamily import GeneFamily
from ppanggolin.region import Region, Spot, Module
from ppanggolin.formats.writeFlatGenomes import write_proksee_organism, manage_module_colors, write_gff_file, write_tsv_genome_file
from ppanggolin.formats.writeFlatPangenome import summarize_spots, summarize_genome, write_summaries_in_tsv
from ppanggolin.formats.writeSequences import read_genome_file


class NewSpot(Spot):
    """
    This class represent a hotspot specifically 
    created for the projected genome.
    """

    def __str__(self):
        return f'new_spot_{str(self.ID)}'

<<<<<<< HEAD

def launch(args: argparse.Namespace):
=======
def check_pangenome_for_projection(pangenome: Pangenome, fast_aln:bool):
>>>>>>> 83a39253
    """
    Check the status of a pangenome and determine whether projection is possible.

    :param pangenome: The pangenome to be checked.
    :param fast_aln: Whether to use the fast alignment option for gene projection.

    This function checks various attributes of a pangenome to determine whether it is suitable for projecting
    features into a provided genome.

    Returns:
        A tuple indicating whether RGP prediction, spot projection, and module projection
        are possible (True) or not (False) based on the pangenome's status.

    Raises:
        NameError: If the pangenome has not been partitioned.
        Exception: If the pangenome lacks gene sequences or gene family sequences, and fast alignment is not enabled.
    """

    project_modules = True
    predict_rgp = True
    project_spots = True


    if pangenome.status["partitioned"] not in ["Computed", "Loaded", "inFile"]:
        raise NameError("The provided pangenome has not been partitioned. "
                        "Annotation of an external genome is therefore not possible. "
                        "See the 'partition' subcommands.")

    if pangenome.status["predictedRGP"] not in ["Computed", "Loaded", "inFile"]:
        logging.getLogger('PPanGGOLiN').info("RGPs have not been predicted in the provided pangenome. "
                                             "Projection of RGPs and spots into the provided "
                                             "genome will not be performed.")
        predict_rgp = False
        project_spots = False

    elif pangenome.status["spots"] not in ["Computed", "Loaded", "inFile"]:
        logging.getLogger('PPanGGOLiN').info("Spots have not been predicted in the provided pangenome. "
                                             "Projection of spots into the provided genome will not be performed.")
        project_spots = False

    if pangenome.status["modules"] not in ["Computed", "Loaded", "inFile"]:
        logging.getLogger('PPanGGOLiN').info("Modules have not been predicted in the provided pangenome. "
                                             "Projection of modules into the provided genome will not be performed.")

        project_modules = False
<<<<<<< HEAD

    if pangenome.status["geneSequences"] not in ["Loaded", "Computed", "inFile"] and not args.fast:
=======
    
    if pangenome.status["geneSequences"] not in ["Loaded", "Computed", "inFile"] and not fast_aln:
>>>>>>> 83a39253
        raise Exception("The provided pangenome has no gene sequences. "
                        "Projection is still possible with the --fast option to use representative "
                        "sequences rather than all genes to annotate input genes.")

    if pangenome.status["geneFamilySequences"] not in ["Loaded", "Computed", "inFile"]:
        raise Exception("The provided pangenome has no gene families sequences. "
                        "This is not possible to annotate an input organism to this pangenome.")
<<<<<<< HEAD

    # Projected genomes have no metadata so the only element metadata that can be used in projected genomes is modules and families
    metadata_types = ['modules', "families"]

    check_pangenome_info(pangenome, need_annotations=True, need_families=True, disable_bar=args.disable_prog_bar,
                         need_rgp=predict_rgp, need_modules=project_modules, need_gene_sequences=False,
                         need_spots=project_spots, need_metadata=args.add_metadata, sources=args.metadata_sources,
                         metatypes=metadata_types)

    logging.getLogger('PPanGGOLiN').info('Retrieving parameters from the provided pangenome file.')
    pangenome_params = argparse.Namespace(
        **{step: argparse.Namespace(**k_v) for step, k_v in pangenome.parameters.items()})

=======
    
    return predict_rgp, project_spots, project_modules


def manage_input_genomes_annotation(pangenome, input_mode, anno, fasta, 
                                    organism_name, circular_contigs, pangenome_params, 
                                    cpu, use_pseudo, disable_bar, tmpdir, config):
    """
    """
>>>>>>> 83a39253
    genome_name_to_path = None

    if input_mode == "multiple":
        if anno:
            input_type = "annotation"
<<<<<<< HEAD
            genome_name_to_path = parse_input_paths_file(args.anno)

        elif args.fasta:
=======
            genome_name_to_path = parse_input_paths_file(anno)
        
        elif fasta:
>>>>>>> 83a39253
            input_type = "fasta"
            genome_name_to_path = parse_input_paths_file(fasta)

    else:  # args.input_mode == "single:

        circular_contigs = circular_contigs if circular_contigs else []
        if anno:
            input_type = "annotation"
<<<<<<< HEAD
            genome_name_to_path = {args.organism_name: {"path": args.anno,
                                                        "circular_contigs": circular_contigs}}

        elif args.fasta:
            input_type = "fasta"
            genome_name_to_path = {args.organism_name: {"path": args.fasta,
                                                        "circular_contigs": circular_contigs}}
=======
            genome_name_to_path = {organism_name: {"path": anno,
                                                            "circular_contigs": circular_contigs}}
        
        elif fasta:
            input_type = "fasta"
            genome_name_to_path = {organism_name: {"path": fasta,
                                                            "circular_contigs": circular_contigs}}
>>>>>>> 83a39253

    if input_type == "annotation":
        check_input_names(pangenome, genome_name_to_path)

<<<<<<< HEAD
        organisms, org_2_has_fasta = read_annotation_files(genome_name_to_path, cpu=args.cpu, pseudo=args.use_pseudo,
                                                           disable_bar=args.disable_prog_bar)

=======
        organisms, org_2_has_fasta = read_annotation_files(genome_name_to_path, cpu=cpu, pseudo=use_pseudo,
                    disable_bar=disable_bar)
        
>>>>>>> 83a39253
        if not all((has_fasta for has_fasta in org_2_has_fasta.values())):
            organisms_with_no_fasta = {org for org, has_fasta in org_2_has_fasta.items() if not has_fasta}
            if fasta:
                get_gene_sequences_from_fasta_files(organisms_with_no_fasta, genome_name_to_path)

            else:
                raise ValueError(f"You provided GFF files for {len(organisms_with_no_fasta)} (out of {len(organisms)}) "
<<<<<<< HEAD
                                 "organisms without associated sequence data, and you did not provide "
                                 "FASTA sequences using the --fasta or --single_fasta_file options. "
                                 "Therefore, it is impossible to project the pangenome onto the input genomes. "
                                 f"The following organisms have no associated sequence data: {', '.join(o.name for o in organisms_with_no_fasta)}")
=======
                                "organisms without associated sequence data, and you did not provide "
                                "FASTA sequences using the --fasta or --single_fasta_file options. Therefore, it is impossible to project the pangenome onto the input genomes. "
                                f"The following organisms have no associated sequence data: {', '.join(o.name for o in organisms_with_no_fasta)}")
>>>>>>> 83a39253

    elif input_type == "fasta":
        annotate_param_names = ["norna", "kingdom",
                                "allow_overlap", "prodigal_procedure"]

        annotate_params = manage_annotate_param(annotate_param_names, pangenome_params.annotate, config)

        check_input_names(pangenome, genome_name_to_path)
<<<<<<< HEAD
        organisms = annotate_fasta_files(genome_name_to_fasta_path=genome_name_to_path, tmpdir=args.tmpdir,
                                         cpu=args.cpu,
                                         translation_table=int(pangenome_params.cluster.translation_table),
                                         norna=annotate_params.norna, kingdom=annotate_params.kingdom,
                                         allow_overlap=annotate_params.allow_overlap,
                                         procedure=annotate_params.prodigal_procedure,
                                         disable_bar=args.disable_prog_bar)

    input_org_to_lonely_genes_count = annotate_input_genes_with_pangenome_families(pangenome, input_organisms=organisms,
                                                                                   output=output_dir, cpu=args.cpu,
                                                                                   use_representatives=args.fast,
                                                                                   no_defrag=args.no_defrag,
                                                                                   identity=args.identity,
                                                                                   coverage=args.coverage,
                                                                                   tmpdir=args.tmpdir,
                                                                                   translation_table=int(pangenome_params.cluster.translation_table),
                                                                                   keep_tmp=args.keep_tmp,
                                                                                   disable_bar=args.disable_prog_bar)

    input_org_2_rgps, input_org_to_spots, input_orgs_to_modules = {}, {}, {}

    if predict_rgp:
        logging.getLogger('PPanGGOLiN').info('Detecting RGPs in input genomes.')

        multigenics = pangenome.get_multigenics(pangenome_params.rgp.dup_margin)

        input_org_2_rgps = predict_RGP(pangenome, organisms, persistent_penalty=pangenome_params.rgp.persistent_penalty,
                                       variable_gain=pangenome_params.rgp.variable_gain,
                                       min_length=pangenome_params.rgp.min_length,
                                       min_score=pangenome_params.rgp.min_score, multigenics=multigenics,
                                       output_dir=output_dir,
                                       disable_bar=args.disable_prog_bar)

        if project_spots:
            logging.getLogger('PPanGGOLiN').info('Predicting spot of insertion in input genomes.')
            input_org_to_spots = predict_spots_in_input_organisms(initial_spots=list(pangenome.spots),
                                                                  initial_regions=list(pangenome.regions),
                                                                  input_org_2_rgps=input_org_2_rgps,
                                                                  multigenics=multigenics,
                                                                  output=output_dir,
                                                                  write_graph_flag=args.spot_graph,
                                                                  graph_formats=args.graph_formats,
                                                                  overlapping_match=pangenome_params.spot.overlapping_match,
                                                                  set_size=pangenome_params.spot.set_size,
                                                                  exact_match=pangenome_params.spot.exact_match_size)
=======
        organisms = annotate_fasta_files(genome_name_to_fasta_path=genome_name_to_path,  tmpdir=tmpdir, cpu=cpu,
                            translation_table=int(pangenome_params.cluster.translation_table), norna=annotate_params.norna, kingdom=annotate_params.kingdom,
                            allow_overlap=annotate_params.allow_overlap, procedure=annotate_params.prodigal_procedure, disable_bar=disable_bar)
    return organisms, genome_name_to_path, input_type


def write_projection_results(pangenome:Pangenome, organisms:Set[Organism], input_org_2_rgps:Dict[Organism, Set[Region]],
                            input_org_to_spots:Dict[Organism, Set[Spot]],
                            input_orgs_to_modules:Dict[Organism, Set[Module]] ,
                            input_org_to_lonely_genes_count:Dict[Organism, int],
                            write_proksee:bool, write_gff:bool, add_sequences:bool,
                            genome_name_to_path:Dict[str,dict], input_type:str,
                            output_dir:Path, dup_margin:float, ):
    """
    Write the results of the projection of pangneome onto input genomes.

    :param pangenome: The pangenome onto which the projection is performed.
    :param organisms: A set of input organisms for projection.
    :param input_org_2_rgps: A dictionary mapping input organisms to sets of regions of genomic plasticity (RGPs).
    :param input_org_to_spots: A dictionary mapping input organisms to sets of spots.
    :param input_orgs_to_modules: A dictionary mapping input organisms to sets of modules.
    :param input_org_to_lonely_genes_count: A dictionary mapping input organisms to the count of lonely genes.
    :param write_proksee: Whether to write ProkSee JSON files.
    :param write_gff: Whether to write GFF files.
    :param add_sequences: Whether to add sequences to the output files.
    :param genome_name_to_path: A dictionary mapping genome names to file paths.
    :param input_type: The type of input data (e.g., "annotation").
    :param output_dir: The directory where the output files will be written.
    :param dup_margin: The duplication margin used to compute completeness.

    Note:
    - If `write_proksee` is True and input organisms have modules, module colors for ProkSee are obtained.
    - The function calls other functions such as `summarize_projection`, `read_genome_file`, `write_proksee_organism`,
      `write_gff_file`, and `write_summaries` to generate various output files and summaries.
    """
>>>>>>> 83a39253

    if write_proksee and input_orgs_to_modules:
        # get module color for proksee
        module_to_colors = manage_module_colors(set(pangenome.modules))

<<<<<<< HEAD
        input_orgs_to_modules = project_and_write_modules(pangenome, organisms, output_dir)
=======
    single_copy_families = get_single_copy_families(pangenome, dup_margin)
>>>>>>> 83a39253



    # dup margin value here is specified in argument and is used to compute completeness. 
    # Thats mean it can be different than dup margin used in spot and RGPS.

    pangenome_persistent_single_copy_families =  pangenome.get_single_copy_persistent_families(dup_margin = args.dup_margin, exclude_fragments=True)
    pangenome_persistent_count = len([fam for fam in pangenome.gene_families if fam.named_partition == "persistent"])
    

    soft_core_families = pangenome.soft_core_families(args.soft_core)
    exact_core_families = pangenome.exact_core_families()

    summaries = []

    for organism in organisms:

        # summarize projection for all input organisms
<<<<<<< HEAD
        singleton_gene_count = input_org_to_lonely_genes_count[organism]

        org_summary = summarize_projected_genome(organism,
                                                pangenome_persistent_count,
                                                pangenome_persistent_single_copy_families,
                                                soft_core_families=soft_core_families,
                                                exact_core_families=exact_core_families,
                                                input_org_rgps=input_org_2_rgps.get(organism, None), 
                                                input_org_spots=input_org_to_spots.get(organism, None),
                                                input_org_modules=input_orgs_to_modules.get(organism, None),
                                                pangenome_file=pangenome.file,
                                                singleton_gene_count=singleton_gene_count)
        summaries.append(org_summary)
        
        yaml_outputfile = output_dir / organism.name / "projection_summary.yaml"
        write_summary_in_yaml(org_summary, yaml_outputfile)

        if (args.proksee or args.gff) and args.add_sequences:
=======
        organism_2_summary[organism] = summarize_projection(organism, pangenome, single_copy_families,
                             input_org_2_rgps.get(organism, None),
                             input_org_to_spots.get(organism, None),
                             input_orgs_to_modules.get(organism, None),
                             input_org_to_lonely_genes_count[organism])
        
        if (write_proksee or write_gff) and add_sequences:
>>>>>>> 83a39253
            genome_sequences = read_genome_file(genome_name_to_path[organism.name]['path'], organism)
            genome_name_to_path[organism.name]['path']
        else:
            genome_sequences = None

<<<<<<< HEAD
        if args.proksee:
            org_module_to_color = {org_mod: module_to_colors[org_mod] for org_mod in
                                   input_orgs_to_modules.get(organism, [])}
=======
        if write_proksee:
            org_module_to_color = {org_mod: module_to_colors[org_mod] for org_mod in input_orgs_to_modules.get(organism, [])}
>>>>>>> 83a39253

            output_file = output_dir / organism.name / f"{organism.name}_proksee.json"

            write_proksee_organism(organism, output_file, features='all', module_to_colors=org_module_to_color,
                                   genome_sequences=genome_sequences, compress=args.compress)

<<<<<<< HEAD
        if args.gff:
            if input_type == "annotation":  # if the genome has not been annotated by PPanGGOLiN
=======
        if write_gff:
            if input_type == "annotation": # if the genome has not been annotated by PPanGGOLiN
>>>>>>> 83a39253
                annotation_sources = {"rRNA": "external",
                                      "tRNA": "external",
                                      "CDS": "external"}
            else:
                annotation_sources = {}

            write_gff_file(organism, output_dir / organism.name,
                           annotation_sources=annotation_sources,
                           genome_sequences=genome_sequences, metadata_sep=args.metadata_sep,
                           compress=args.compress)

        if args.table:
            write_tsv_genome_file(organism, output_dir / organism.name, compress=args.compress, metadata_sep=args.metadata_sep,
                   need_regions=predict_rgp, need_spots=project_spots, need_modules=project_modules)

    output_file = output_dir / "summary_projection.tsv"
    write_summaries_in_tsv(summaries,
                           output_file=output_file,
                           dup_margin=args.dup_margin,
                           soft_core=args.soft_core)
    


<<<<<<< HEAD
def summarize_projected_genome(organism: Organism,
                               pangenome_persistent_count: int,
                               pangenome_persistent_single_copy_families: Set[GeneFamily],
                               soft_core_families: Set[GeneFamily],
                               exact_core_families: Set[GeneFamily],
                               input_org_rgps: List[Region],
                               input_org_spots: List[Spot],
                               input_org_modules: List[Module],
                               pangenome_file: str,
                               singleton_gene_count: int) -> Dict[str, any]:
    """
    Summarizes the projected genome and generates an organism summary.

    :param organism: The Organism object for which the summary is generated.
    :param pangenome_persistent_count: The count of persistent genes in the pangenome.
    :param pangenome_persistent_single_copy_families: Set of single-copy persistent gene families.
    :param soft_core_families: Set of soft core families in the pangenome.
    :param exact_core_families: Set of exact core families in the pangenome.
    :param input_org_rgps: List of Region objects for the input organism.
    :param input_org_spots: List of Spot objects for the input organism.
    :param input_org_modules: List of Module objects for the input organism.
    :param pangenome_file: Filepath to the pangenome file.
    :param singleton_gene_count: Count of singleton genes in the organism.

    :return: A dictionary containing summarized information about the organism.
    """
=======
        
        write_summaries(organism_2_summary, output_dir)
    
>>>>>>> 83a39253

    rgp_count = None if input_org_rgps is None else len(input_org_rgps)
    spot_count = None if input_org_spots is None else len(input_org_spots)
    module_count = None if input_org_modules is None else len(input_org_modules)

    organism_summary = summarize_genome(
        organism=organism,
        pangenome_persistent_count=pangenome_persistent_count,
        pangenome_persistent_single_copy_families=pangenome_persistent_single_copy_families,
        soft_core_families=soft_core_families,
        exact_core_families=exact_core_families,
        rgp_count=rgp_count,
        spot_count=spot_count,
        module_count=module_count
    )

    # Add specific values for the projected genome
    organism_summary["Pangenome_file"] = pangenome_file
    cloud_without_specific_fams = organism_summary["Cloud"]["families"] - singleton_gene_count
    organism_summary["Cloud"]["families"] = cloud_without_specific_fams
    organism_summary["Cloud"]["specific families"] = singleton_gene_count

    input_org_spots = input_org_spots
    new_spot_count = "Not computed" if input_org_spots is None else sum(
        1 for spot in input_org_spots if isinstance(spot, NewSpot))
    organism_summary["New_spots"] = new_spot_count

    return organism_summary


def annotate_fasta_files(genome_name_to_fasta_path: Dict[str, dict], tmpdir: str, cpu: int = 1,
                         translation_table: int = 11,
                         kingdom: str = "bacteria", norna: bool = False, allow_overlap: bool = False,
                         procedure: str = None,
                         disable_bar: bool = False):
    """
    Main function to annotate a pangenome

    :param genome_name_to_fasta_path:
    :param fasta_list: List of fasta file containing sequences that will be base of pangenome
    :param tmpdir: Path to temporary directory
    :param cpu: number of CPU cores to use             
    :param translation_table: Translation table (genetic code) to use.
    :param kingdom: Kingdom to which the prokaryota belongs to, to know which models to use for rRNA annotation.
    :param norna: Use to avoid annotating RNA features.
    :param allow_overlap: Use to not remove genes overlapping with RNA features
    :param procedure: prodigal procedure used
    :param disable_bar: Disable the progresse bar
    """

    organisms = []
    arguments = []  # Argument given to annotate organism in same order than prototype
    for org_name, org_info in genome_name_to_fasta_path.items():
        arguments.append((org_name, org_info['path'], org_info['circular_contigs'], tmpdir, translation_table,
                          norna, kingdom, allow_overlap, procedure))

    logging.getLogger("PPanGGOLiN").info(f"Annotating {len(arguments)} genomes using {cpu} cpus...")
    contig_counter = Value('i', 0)
    with ProcessPoolExecutor(mp_context=get_context('fork'), max_workers=cpu,
                             initializer=init_contig_counter, initargs=(contig_counter,)) as executor:
        with tqdm(total=len(arguments), unit="file", disable=disable_bar) as progress:
            futures = []

            for fn_args in arguments:
                future = executor.submit(annotate_organism, *fn_args)
                future.add_done_callback(lambda p: progress.update())
                futures.append(future)

            for future in futures:
                organisms.append(future.result())

    return organisms


def read_annotation_files(genome_name_to_annot_path: Dict[str, dict], cpu: int = 1, pseudo: bool = False,
                          disable_bar: bool = False) -> Tuple[List[Organism], Dict[Organism, bool]]:
    """
    Read the annotation from GBFF file

    :param pangenome: pangenome object
    :param organisms_file: List of GBFF files for each organism
    :param cpu: number of CPU cores to use
    :param pseudo: allow to read pseudogène
    :param disable_bar: Disable the progresse bar
    """

    args = []
    organisms = []

    # we assume there are gene sequences in the annotation files,
    # unless a gff file without fasta is met (which is the only case where sequences can be absent)
    org_to_has_fasta_flag = {}

    args = [(org_name, org_info['path'], org_info['circular_contigs'], pseudo)
            for org_name, org_info in genome_name_to_annot_path.items()]

    contig_counter = Value('i', 0)
    with ProcessPoolExecutor(mp_context=get_context('fork'), max_workers=cpu,
                             initializer=init_contig_counter, initargs=(contig_counter,)) as executor:
        with tqdm(total=len(args), unit="file", disable=disable_bar) as progress:
            futures = []

            for fn_args in args:
                future = executor.submit(read_anno_file, *fn_args)
                future.add_done_callback(lambda p: progress.update())
                futures.append(future)

            for future in futures:
                org, has_fasta = future.result()
                organisms.append(org)
                org_to_has_fasta_flag[org] = has_fasta

    genes = (gene for org in organisms for gene in org.genes)

    if local_identifiers_are_unique(genes):
        for gene in genes:
            gene.ID = gene.local_identifier  # Erase ppanggolin generated gene ids and replace with local identifiers
            gene.local_identifier = ""  # this is now useless, setting it to default value

        logging.getLogger("PPanGGOLiN").info("Gene identifiers used in the provided annotation files were unique, "
                                             "PPanGGOLiN will use them.")
    else:
        logging.getLogger("PPanGGOLiN").info("Gene identifiers used in the provided annotation files were not unique, "
                                             "PPanGGOLiN will use self-generated identifiers.")
    return organisms, org_to_has_fasta_flag


def get_gene_sequences_from_fasta_files(organisms, genome_name_to_annot_path):
    """
    Get gene sequences from fasta path file

    :param organisms: input pangenome
    :param fasta_file: list of fasta file
    """

    org_names = {org.name for org in organisms}

    if org_names & set(genome_name_to_annot_path) != org_names:
        missing = len(org_names - set(genome_name_to_annot_path))
        raise ValueError(f"You did not provided fasta for all the organisms found in annotation file. "
                         f"{missing} are missing (out of {len(organisms)}). Missing organisms: {','.join(missing)}")

    for org in organisms:

        org_fasta_file = genome_name_to_annot_path[org.name]['path']

        with read_compressed_or_not(org_fasta_file) as currFastaFile:
            org_contig_to_seq, _ = read_fasta(org, currFastaFile)

        for contig in org.contigs:
            try:
                contig_seq = org_contig_to_seq[contig.name]
            except KeyError:
                msg = f"Fasta file for organism {org.name} did not have the contig {contig.name} " \
                      f"that was read from the annotation file. "
                msg += f"The provided contigs in the fasta were : " \
                       f"{', '.join([contig for contig in org_contig_to_seq])}."
                raise KeyError(msg)

            for gene in contig.genes:
                gene.add_sequence(get_dna_sequence(contig_seq, gene))

            for rna in contig.RNAs:
                rna.add_sequence(get_dna_sequence(contig_seq, rna))


def check_input_names(pangenome, input_names):
    """
    Check if input organism names already exist in the pangenome.

    :param pangenome: The pangenome object.
    :param input_names: List of input organism names to check.
    :raises NameError: If duplicate organism names are found in the pangenome.
    """
    duplicated_names = set(input_names) & {org.name for org in pangenome.organisms}
    if len(duplicated_names) != 0:
        raise NameError(
            f"{len(duplicated_names)} provided organism names already exist in the given pangenome: {' '.join(duplicated_names)}")


def write_summary_in_yaml(summary_info:  Dict[str, Any], output_file: Path):
    """
<<<<<<< HEAD
    Write summary information to a YAML file.
=======
    Write summary information to YAML files and create a summary projection in TSV format.

    This function takes a dictionary where keys are input organisms and values are dictionaries containing summary
    information. It writes this information to YAML files for each organism and creates a summary projection in TSV format.

    :param organism_2_summary: A dictionary where keys are input organisms and values are dictionaries containing
                               summary information.
    :param output_dir: The directory where the summary files will be written.
    """
    flat_summaries = []

    for input_organism, summary_info in organism_2_summary.items():
        yaml_string = yaml.dump(summary_info, default_flow_style=False, sort_keys=False, indent=4)

        with open(output_dir / input_organism.name / "projection_summary.yaml", 'w') as flout:
            flout.write('Projection_summary:')
            flout.write(yaml_string)

        flat_summary = {}
        for key, val in summary_info.items():
            if isinstance(val, dict):
                for nest_k, nest_v in val.items():
                    flat_summary[f"{key} {nest_k}"] =  nest_v
            else:
                flat_summary[key] = val

        flat_summaries.append(flat_summary)

    df_summary = pd.DataFrame(flat_summaries)
>>>>>>> 83a39253

    This function takes a dictionary containing summary
    information. It writes this information to a YAML file.

<<<<<<< HEAD
    :param summary_info: A dictionary containing summary information.
    :param output_file: The file where the summary will be written.
=======
def get_single_copy_families(pangenome: Pangenome, dup_margin:float):
    """
    Get single copy families 

    :param pangenome: The pangenome onto which the projection is performed.
    :param dup_margin: The duplication margin used to compute single copy families.

    """

    # TODO make this single_copy_fams a method of class Pangenome that should be used in write --stats
    single_copy_families = set()

    for fam in pangenome.gene_families:
        if fam.named_partition == "persistent":
            dup = len([genes for genes in fam.get_org_dict().values() if
                        len([gene for gene in genes if not gene.is_fragment]) > 1])
            
            if (dup / fam.number_of_organisms) < dup_margin:
               single_copy_families.add(fam)

    return single_copy_families


def summarize_projection(input_organism:Organism,  pangenome:Pangenome, single_copy_families:Set, input_org_rgps:Region,
                         input_org_spots:Spot, input_org_modules:Module, singleton_gene_count:int):
>>>>>>> 83a39253
    """
    Summarize the projection of an input organism onto a pangenome.

<<<<<<< HEAD
    yaml_string = yaml.dump(summary_info, default_flow_style=False, sort_keys=False, indent=4)
=======
    :param input_organism: The input organism for projection.
    :param input_org_rgps: The regions of genomic plasticity (RGPs) in the input organism.
    :param input_org_spots: The spots in the input organism.
    :param input_org_modules: The modules in the input organism.
    :param singleton_gene_count: Number of genes that do not cluster with any gene families in the pangenome.

    Returns:
        A dictionary containing summary information about the projection, including organism details,
        gene and family counts, completeness, and counts of RGPs, spots, new spots, and modules.
>>>>>>> 83a39253

    with open(output_file, 'w') as flout:
        flout.write('Projection_summary:')
        flout.write(yaml_string)

<<<<<<< HEAD
=======

    partition_to_gene = defaultdict(set)
    contigs_count = 0
    for contig in input_organism.contigs:
        contigs_count += 1
        for gene in contig.genes:
            partition_to_gene[gene.family.named_partition].add(gene)

    persistent_gene_count = len(partition_to_gene['persistent'])
    shell_gene_count = len(partition_to_gene['shell'])
    cloud_gene_count = len(partition_to_gene['cloud'])
    
    completeness = "NA"

    single_copy_markers_count = len(set(input_organism.families) & single_copy_families) 
    if len(single_copy_families) > 0:
        completeness = round((single_copy_markers_count /
                                        len(single_copy_families)) * 100, 2)

    gene_count = persistent_gene_count + shell_gene_count + cloud_gene_count

    persistent_family_count = len({g.family for g in partition_to_gene['persistent']})
    shell_family_count = len({g.family for g in partition_to_gene['shell']})
    cloud_family_count = len({g.family for g in partition_to_gene['cloud']})

    families_count = persistent_family_count + shell_family_count + cloud_family_count

    rgp_count = "Not computed" if input_org_rgps is None else len(input_org_rgps)
    spot_count = "Not computed" if input_org_spots is None else len(input_org_spots)
    new_spot_count = "Not computed" if input_org_spots is None else sum(1 for spot in input_org_spots if isinstance(spot, NewSpot))
    module_count = "Not computed" if input_org_modules is None else len(input_org_modules)

    summary_info = {
        "Organism name": input_organism.name,
        "Pangenome file": pangenome.file,
        "Contigs": contigs_count,
        "Genes": gene_count,
        "Families": families_count,
        "Persistent": {"genes":persistent_gene_count, "families":persistent_family_count},
        "Shell": {"genes":shell_gene_count, "families":shell_family_count},
        "Cloud": {"genes":cloud_gene_count, "families":cloud_family_count - singleton_gene_count, "specific families":singleton_gene_count},
        "Completeness":completeness,
        "RGPs": rgp_count,
        "Spots": spot_count,
        "New spots": new_spot_count,
        "Modules": module_count
    }
    return summary_info
>>>>>>> 83a39253

def annotate_input_genes_with_pangenome_families(pangenome: Pangenome, input_organisms: Iterable[Organism],
                                                 output: Path,
                                                 cpu: int, use_representatives: bool, no_defrag: bool,
                                                 identity: float, coverage: float, tmpdir: Path,
                                                 translation_table: int, keep_tmp: bool = False,
                                                 disable_bar: bool = False):
    """
    Annotate input genes with pangenome gene families by associating them to a cluster.

    :param pangenome: Pangenome object.
    :param input_organisms: Iterable of input organism objects.
    :param output: Output directory for generated files.
    :param cpu: Number of CPU cores to use.
    :param no_defrag: Whether to use defragmentation.
    :param use_representatives: Use representative sequences of gene families rather than all sequence to align input genes
    :param identity: Minimum identity threshold for gene clustering.
    :param coverage: Minimum coverage threshold for gene clustering.
    :param tmpdir: Temporary directory for intermediate files.
    :param translation_table: Translation table ID for nucleotide sequences.
    :param keep_tmp: If True, keep temporary files.
    :param disable_bar: Whether to disable progress bar.

    :return: Number of genes that do not cluster with any of the gene families of the pangenome.
    """
    seq_fasta_files = []
<<<<<<< HEAD

    logging.getLogger('PPanGGOLiN').info(f'Writting gene sequences of input genomes.')
=======
    
    logging.getLogger('PPanGGOLiN').info('Writting gene sequences of input genomes.')
>>>>>>> 83a39253

    for input_organism in input_organisms:
        seq_outdir = output / input_organism.name
        mk_outdir(seq_outdir, force=True)

        seq_fasta_file = seq_outdir / "cds_sequences.fasta"

        with open(seq_fasta_file, "w") as fh_out_faa:
<<<<<<< HEAD
            write_gene_sequences_from_annotations(input_organism.genes, fh_out_faa, disable_bar=True,
                                                  add=f"ppanggolin_")
=======
            write_gene_sequences_from_annotations(input_organism.genes, fh_out_faa, disable_bar=True, add="ppanggolin_")
>>>>>>> 83a39253

        seq_fasta_files.append(seq_fasta_file)

    with create_tmpdir(main_dir=tmpdir, basename="align_input_seq_tmpdir", keep_tmp=keep_tmp) as new_tmpdir:

        if use_representatives:
            _, seqid_to_gene_family = get_input_seq_to_family_with_rep(pangenome, seq_fasta_files, output=new_tmpdir,
                                                                       tmpdir=new_tmpdir, is_input_seq_nt=True,
                                                                       cpu=cpu, no_defrag=no_defrag, identity=identity,
                                                                       coverage=coverage,
                                                                       translation_table=translation_table)
        else:
            _, seqid_to_gene_family = get_input_seq_to_family_with_all(pangenome=pangenome,
                                                                       sequence_files=seq_fasta_files,
                                                                       output=new_tmpdir, tmpdir=new_tmpdir,
                                                                       is_input_seq_nt=True,
                                                                       cpu=cpu, no_defrag=no_defrag, identity=identity,
                                                                       coverage=coverage,
                                                                       translation_table=translation_table,
                                                                       disable_bar=disable_bar)
    input_org_to_lonely_genes_count = {}
    for input_organism in input_organisms:

        org_outdir = output / input_organism.name

        seq_set = {gene.ID if gene.local_identifier == "" else gene.local_identifier for gene in input_organism.genes}

        project_and_write_partition(seqid_to_gene_family, seq_set, org_outdir)

        write_gene_to_gene_family(seqid_to_gene_family, seq_set, org_outdir)

        lonely_genes = set()
        for gene in input_organism.genes:
            gene_id = gene.ID if gene.local_identifier == "" else gene.local_identifier

            try:
                gene_family = seqid_to_gene_family[gene_id]
                gene_family.add(gene)
            except KeyError:
                # the seqid is not in the dict so it does not align with any pangenome families
                # We consider it as cloud gene
                try:
                    # in some case a family exists already and has the same name of the gene id
                    # So gene id cannot be used 
                    _ = pangenome.get_gene_family(gene_id)
                except KeyError:
                    new_gene_family = GeneFamily(pangenome.max_fam_id, gene_id)

                else:
                    # gene id already exists.
                    new_name = f"{input_organism.name}_{gene_id}"
                    logging.getLogger('PPanGGOLiN').warning(
                        'The input organism as a specific gene that does not align to any '
                        f'pangenome families with the same id ({gene_id}) than an existing gene family in the pangenome. '
                        f'The organism name is added to the family name: {new_name}')
                    new_gene_family = GeneFamily(pangenome.max_fam_id, new_name)

                pangenome.add_gene_family(new_gene_family)
                new_gene_family.add(gene)
                new_gene_family.partition = "Cloud"
                lonely_genes.add(gene)

        logging.getLogger('PPanGGOLiN').info(
            f"{input_organism.name} has {len(lonely_genes)}/{input_organism.number_of_genes()} "
            "specific genes that do not align to any gene of the pangenome.")
        # Write specific gene ids in a file
        with open(org_outdir / "specific_genes.tsv", "w") as fl:
            fl.write('\n'.join(
                (gene.ID if gene.local_identifier == "" else gene.local_identifier for gene in lonely_genes)) + '\n')

        input_org_to_lonely_genes_count[input_organism] = len(lonely_genes)

    return input_org_to_lonely_genes_count


def predict_RGP(pangenome: Pangenome, input_organisms: List[Organism], persistent_penalty: int, variable_gain: int,
                min_length: int, min_score: int, multigenics: Set[GeneFamily],
                output_dir: Path, disable_bar: bool) -> Dict[Organism, Set[Region]]:
    """
    Compute Regions of Genomic Plasticity (RGP) for the given input organisms.

    :param pangenome: The pangenome object.
    :param input_organisms: List of the input organisms for which to compute RGPs.
    :param persistent_penalty: Penalty score to apply to persistent genes.
    :param variable_gain: Gain score to apply to variable genes.
    :param min_length: Minimum length (bp) of a region to be considered as RGP.
    :param min_score: Minimal score required for considering a region as RGP.
    :param multigenics: multigenic families.
    :param output_dir: Output directory where predicted rgps are going to be written.
    :param disable_bar: Flag to disable the progress bar.

    :return: Dictionary mapping organism with the set of predicted regions
    """

    logging.getLogger('PPanGGOLiN').info("Computing Regions of Genomic Plasticity...")

    name_scheme = naming_scheme(chain(pangenome.organisms, input_organisms))
    organism_to_rgps = {}

    for input_organism in input_organisms:
        rgps = compute_org_rgp(input_organism, multigenics, persistent_penalty, variable_gain, min_length,
                               min_score, naming=name_scheme, disable_bar=disable_bar)

        logging.getLogger('PPanGGOLiN').info(f"{len(rgps)} RGPs have been predicted in the input genomes.")

        org_outdir = output_dir / input_organism.name

        write_predicted_regions(rgps, output=org_outdir, compress=False)
        organism_to_rgps[input_organism] = rgps

    return organism_to_rgps


def write_predicted_regions(regions: Set[Region],
                            output: Path, compress: bool = False):
    """
    Write the file providing information about predicted regions.

    :param regions: Set of Region objects representing predicted regions.
    :param output: Path to the output directory.
    :param compress: Whether to compress the file in .gz format.
    """
    fname = output / "plastic_regions.tsv"
    with write_compressed_or_not(fname, compress) as tab:
        fieldnames = ["region", "organism", "contig", "start",
                      "stop", "genes", "contigBorder", "wholeContig"]

        writer = csv.DictWriter(tab, fieldnames=fieldnames, delimiter='\t')
        writer.writeheader()

        regions = sorted(regions, key=lambda x: (
            x.organism.name, x.contig.name, x.ID))
        for region in regions:
            row = {
                "region": region.name,
                "organism": region.organism,
                "contig": region.contig,
                "start": region.starter,
                "stop": region.stopper,
                "genes": len(region),
                "contigBorder": region.is_contig_border,
                "wholeContig": region.is_whole_contig
            }

            writer.writerow(row)


def write_rgp_to_spot_table(rgp_to_spots: Dict[Region, Set[str]], output: Path, filename: str, compress: bool = False):
    """
    Write a table mapping RGPs to corresponding spot IDs.

    :param rgp_to_spots: A dictionary mapping RGPs to spot IDs.
    :param output: Path to the output directory.
    :param filename: Name of the file to write.
    :param compress: Whether to compress the file.
    """
    fname = output / filename
    logging.getLogger('PPanGGOLiN').debug(
        f'Writing RGPs to spot table in {fname}')

    with write_compressed_or_not(fname, compress) as tab:
        fieldnames = ["region", "spot_id"]

        writer = csv.DictWriter(tab, fieldnames=fieldnames, delimiter='\t')
        writer.writeheader()

        regions = sorted(rgp_to_spots.keys(), key=lambda x: (
            x.organism.name, x.contig.name, x.ID))
        for region in regions:
            row = {
                "region": region.name,
                "spot_id": ';'.join(map(str, rgp_to_spots[region]))
            }

            writer.writerow(row)


def retrieve_gene_sequences_from_fasta_file(input_organism, fasta_file):
    """
    Get gene sequences from fastas

    :param pangenome: input pangenome
    :param fasta_file: list of fasta file
    """

    with read_compressed_or_not(fasta_file) as currFastaFile:
        contig_id2deq, _ = read_fasta(input_organism, currFastaFile)

    for contig in input_organism.contigs:
        try:
            for gene in contig.genes:
                gene.add_dna(get_dna_sequence(
                    contig_id2deq[contig.name], gene))

            for rna in contig.RNAs:
                rna.add_dna(get_dna_sequence(contig_id2deq[contig.name], rna))
        except KeyError:
            msg = f"Fasta file for input_organism {input_organism.name} did not have the contig {contig.name} " \
                  f"that was read from the annotation file. "
            msg += f"The provided contigs in the fasta were : " \
                   f"{', '.join([contig for contig in contig_id2deq.keys()])}."
            raise KeyError(msg)


def manage_annotate_param(annotate_param_names: List[str], pangenome_args: argparse.Namespace,
                          config_file: Optional[str]) -> argparse.Namespace:
    """
    Manage annotate parameters by collecting them from different sources and merging them.

    :param annotate_param_names: List of annotate parameter names to be managed.
    :param pangenome_args: Annotate arguments parsed from pangenomes parameters.
    :param config_file: Path to the config file, can be None if not provided.

    :return: An argparse.Namespace containing the merged annotate parameters with their values.
    """

    default_annotate_args = get_default_args('annotate', annotate_subparser)

    if config_file is None:
        config_annotate_args = argparse.Namespace()
    else:
        config = defaultdict(dict, parse_config_file(config_file))
        config_annotate_args = get_config_args(
            'annotate', annotate_subparser, config, "annotate", annotate_param_names, strict_config_check=False)

    annotate_param_from_pangenome = {}
    annotate_param_from_config = {}
    annotate_param_from_default = {}

    annotate_params = argparse.Namespace()

    # Collecting annotate parameters from different sources
    # if they are found in pangenome param they are used
    # elif they are found in config they are used 
    # else use the default value.  
    for annotate_arg in annotate_param_names:
        if hasattr(pangenome_args, annotate_arg):
            param_val = getattr(pangenome_args, annotate_arg)
            annotate_param_from_pangenome[annotate_arg] = param_val
            setattr(annotate_params, annotate_arg, param_val)

        elif hasattr(config_annotate_args, annotate_arg):
            param_val = getattr(config_annotate_args, annotate_arg)
            annotate_param_from_config[annotate_arg] = param_val
            setattr(annotate_params, annotate_arg, param_val)

        else:
            param_val = getattr(default_annotate_args, annotate_arg)
            annotate_param_from_default[annotate_arg] = param_val
            setattr(annotate_params, annotate_arg, param_val)

    # Log the sources of the annotate parameters
    if len(annotate_param_from_pangenome) > 0:
        param_val_string = ' '.join(
            [f'--{k} {v}' for k, v in annotate_param_from_pangenome.items()])
        logging.getLogger("PPanGGOLiN").debug(
            f"{len(annotate_param_from_pangenome)}/{len(annotate_param_names)} annotate parameters extracted from pangenome parameters "
            f"(the parameters used to build the input pangenome): {param_val_string}")

    if len(annotate_param_from_config) > 0:
        param_val_string = ';'.join(
            [f' {k} : {v}' for k, v in annotate_param_from_config.items()])
        logging.getLogger("PPanGGOLiN").debug(
            f"{len(annotate_param_from_config)}/{len(annotate_param_names)} annotate parameters were not found in pangenome internal parameters."
            f" They have been parsed from the annotate section in the config file: {param_val_string}")

    if len(annotate_param_from_default) > 0:
        param_val_string = ';'.join(
            [f' {k} : {v}' for k, v in annotate_param_from_default.items()])
        logging.getLogger("PPanGGOLiN").debug(
            f"{len(annotate_param_from_default)}/{len(annotate_param_names)} annotate parameters were not found in the pangenome parameters "
            f"nor in the config file. Default values have been used: {param_val_string}")

    return annotate_params


def check_spots_congruency(graph_spot: nx.Graph, spots: List[Spot]) -> None:
    """
    Check congruency of spots in the spot graph with the original spots.

    :param graph_spot: The spot graph containing the connected components representing the spots.
    :param spots: List of original spots in the pangenome.
    :return: None.
    """
    rgp_to_spot = {region: spot for spot in spots for region in spot.regions}

    spots = []
    for cc in nx.algorithms.components.connected_components(graph_spot):
        # one connected component is a spot
        regions_in_cc = set()
        for node in cc:
            regions_in_cc |= graph_spot.nodes[node]["rgp"]

        # check that region in cc are the regions of a spot
        spot_in_cc = {rgp_to_spot[rgp] for rgp in regions_in_cc}
        assert len(
            spot_in_cc) == 1, "More than one spot in a connected_components. Something went wrong when recomputing spots."
        current_spot = spot_in_cc.pop()
        # Add spot id to the graph
        for node in cc:
            graph_spot.nodes[node]["spot_id"] = str(current_spot)
            graph_spot.nodes[node]["spots"] = {current_spot}


def predict_spots_in_input_organisms(
<<<<<<< HEAD
        initial_spots: List[Spot],
        initial_regions: List[Region],
        input_org_2_rgps: Dict[Organism, Set[Region]],
        multigenics: Set[GeneFamily],
        output: Path,
        write_graph_flag: bool = False,
        graph_formats: List[str] = ['gexf'],
        overlapping_match: int = 2,
        set_size: int = 3,
        exact_match: int = 1) -> Dict[Organism, Set[Spot]]:
=======
    initial_spots: List[Spot], 
    initial_regions: List[Region],
    input_org_2_rgps: Dict[Organism, Set[Region]],
    multigenics: Set[GeneFamily], 
    output: Path,
    write_graph_flag: bool = False, 
    graph_formats: List[str] = ['gexf'],
    overlapping_match: int = 2, 
    set_size: int = 3, 
    exact_match: int = 1 ) -> Dict[Organism, Set[Spot]]:
>>>>>>> 83a39253
    """
    Create a spot graph from pangenome RGP and predict spots for input organism RGPs.

    :param initial_spots: List of original spots in the pangenome.
    :param initial_regions: List of original regions in the pangenome.
    :param input_org_2_rgps: Dictionary mapping input organisms to their RGPs.
    :param multigenics: Set of pangenome graph multigenic persistent families.
    :param output: Output directory to save the spot graph.
    :param write_graph_flag: If True, writes the spot graph in the specified formats. Default is False.
    :param graph_formats: List of graph formats to write (default is ['gexf']).
    :param overlapping_match: Number of missing persistent genes allowed when comparing flanking genes. Default is 2.
    :param set_size: Number of single copy markers to use as flanking genes for RGP during hotspot computation. Default is 3.
    :param exact_match: Number of perfectly matching flanking single copy markers required to associate RGPs. Default is 1.

    :return: A dictionary mapping input organism RGPs to their predicted spots.
    """

    logging.getLogger("PPanGGOLiN").debug("Rebuilding original spot graph.")
    graph_spot = make_spot_graph(rgps=initial_regions, multigenics=multigenics,
                                 overlapping_match=overlapping_match, set_size=set_size, exact_match=exact_match)

    original_nodes = set(graph_spot.nodes)

    # Check congruency with already computed spot and add spot id in node attributes
    check_spots_congruency(graph_spot, initial_spots)

    new_spot_id_counter = max((s.ID for s in initial_spots)) + 1

    input_org_to_spots = {}
    for input_organism, rgps in input_org_2_rgps.items():

        if len(rgps) == 0:
            logging.getLogger('PPanGGOLiN').debug(f"{input_organism.name}: No RGPs have been found. "
                                                  "As a result, spot prediction and RGP output will be skipped.")

            input_org_to_spots[input_organism] = set()
            continue

        outdir_org = output / input_organism.name
        # Copy the graph spot, as each input organism are processed independently
        graph_spot_cp = graph_spot.copy()

        input_org_spots = predict_spot_in_one_organism(graph_spot_cp, input_org_rgps=rgps,
                                                       original_nodes=original_nodes,
                                                       new_spot_id_counter=new_spot_id_counter, multigenics=multigenics,
                                                       organism_name=input_organism.name,
                                                       output=outdir_org, write_graph_flag=write_graph_flag,
                                                       graph_formats=graph_formats,
                                                       overlapping_match=overlapping_match, set_size=set_size,
                                                       exact_match=exact_match)

        new_spot_id_counter = max((s.ID for s in input_org_spots)) + 1

        input_org_to_spots[input_organism] = input_org_spots

    return input_org_to_spots


def predict_spot_in_one_organism(
        graph_spot: nx.Graph,
        input_org_rgps: List[Region],
        original_nodes: Set[int],
        new_spot_id_counter: int,
        multigenics: Set[GeneFamily],
        organism_name: str,
        output: Path,
        write_graph_flag: bool = False,
        graph_formats: List[str] = ['gexf'],
        overlapping_match: int = 2,
        set_size: int = 3,
        exact_match: int = 1) -> Set[Spot]:
    """
    Predict spots for input organism RGPs.

    :param graph_spot: The spot graph from the pangenome.
    :param input_org_rgps: List of RGPs from the input organism to be associated with spots.
    :param original_nodes: Set of original nodes in the spot graph.
    :param new_spot_id_counter: Counter for new spot IDs.
    :param multigenics: Set of pangenome graph multigenic persistent families.
    :param organism_name: Name of the input organism.
    :param output: Output directory to save the spot graph.
    :param write_graph_flag: If True, writes the spot graph in the specified formats. Default is False.
    :param graph_formats: List of graph formats to write (default is ['gexf']).
    :param overlapping_match: Number of missing persistent genes allowed when comparing flanking genes. Default is 2.
    :param set_size: Number of single copy markers to use as flanking genes for RGP during hotspot computation. Default is 3.
    :param exact_match: Number of perfectly matching flanking single copy markers required to associate RGPs. Default is 1.

    Returns:
        Set[Spot]: The predicted spots for the input organism RGPs.
    """
    # Check which input RGP has a spot
    lost = 0
    used = 0

    input_org_node_to_rgps = defaultdict(set)

    for rgp in input_org_rgps:
        border = rgp.get_bordering_genes(set_size, multigenics)
        if len(border[0]) < set_size or len(border[1]) < set_size:
            lost += 1
        else:
            used += 1
            border_node = add_new_node_in_spot_graph(graph_spot, rgp, border)
            input_org_node_to_rgps[border_node].add(rgp)

    if len(input_org_node_to_rgps) == 0:
<<<<<<< HEAD
        logging.getLogger("PPanGGOLiN").debug(
            f"{organism_name}: no RGPs of the input organism will be associated with any spot of insertion "
            "as they are on a contig border (or have "
            f"less than {set_size} persistent gene families until the contig border). "
            "Projection of spots stops here")
        return {}
=======
        logging.getLogger("PPanGGOLiN").debug(f"{organism_name}: no RGPs of the input organism will be associated with any spot of insertion "
                                             "as they are on a contig border (or have "
                                             f"less than {set_size} persistent gene families until the contig border). "
                                             "Projection of spots stops here")
        return set()
>>>>>>> 83a39253

    # remove node that were already in the graph
    new_nodes = set(input_org_node_to_rgps) - original_nodes

    logging.getLogger("PPanGGOLiN").debug(
        f"{organism_name}: {lost} RGPs were not used as they are on a contig border (or have"
        f"less than {set_size} persistent gene families until the contig border)")

    logging.getLogger("PPanGGOLiN").debug(
        f"{organism_name}: {used} RGPs of the input organism will be associated to a spot of insertion")

    # add potential edges from new nodes to the rest of the nodes
    all_nodes = list(graph_spot.nodes)
    for nodei in new_nodes:
        for nodej in all_nodes:
            if nodei == nodej:
                continue
            node_obj_i = graph_spot.nodes[nodei]
            node_obj_j = graph_spot.nodes[nodej]
            if check_sim([node_obj_i["border0"], node_obj_i["border1"]],
                         [node_obj_j["border0"], node_obj_j["border1"]],
                         overlapping_match, set_size, exact_match):
                graph_spot.add_edge(nodei, nodej)

    input_rgp_to_spots = {}
    new_spots = []

    # determine spot ids of the new nodes and by extension to their rgps
    for comp in nx.algorithms.components.connected_components(graph_spot):
        # in very rare case one cc can have several original spots
        # that would mean a new nodes from the input organism have connected two old cc
        # in this case we report the two spots in the output
        spots_of_the_cc = set()
        for node in comp:
            if "spots" in graph_spot.nodes[node]:
                spots_of_the_cc |= {
                    spot for spot in graph_spot.nodes[node]["spots"]}

        if len(spots_of_the_cc) == 0:
            # no spot associated with any node of the cc
            # that means this cc is only composed of new nodes
            # let's add a new spot id
            new_spot = NewSpot(new_spot_id_counter)
            new_spots.append(new_spot)
            spots_of_the_cc = {new_spot}  # {f"new_spot_{new_spot_id_counter}"}
            new_spot_id_counter += 1

        elif len(spots_of_the_cc) > 1:
            # more than one spot in the cc
            logging.getLogger("PPanGGOLiN").debug(f'{organism_name}: Some RGPs of the input organism '
                                                  f"are connected to {len(spots_of_the_cc)} original spots of the pangenome.")

        input_rgps_of_the_cc = set()
        for node in comp:
            if node in input_org_node_to_rgps:
                input_rgps_of_the_cc |= input_org_node_to_rgps[node]

                if write_graph_flag:
                    graph_spot.nodes[node]["spots"] = spots_of_the_cc

                    graph_spot.nodes[node]["spot_id"] = ';'.join(
                        (str(spot) for spot in spots_of_the_cc))
                    graph_spot.nodes[node]["includes_RGPs_from_the_input_organism"] = True

        for spot in spots_of_the_cc:
            for region in input_rgps_of_the_cc:
                spot.add(region)

        input_rgp_to_spots.update(
            {rgp: spots_of_the_cc for rgp in input_rgps_of_the_cc})

    if write_graph_flag:
        # remove node that would not be writable in graph file
        for node in graph_spot.nodes:
            del graph_spot.nodes[node]["spots"]

        write_spot_graph(graph_spot, output, graph_formats,
                         file_basename='projected_spotGraph')

    write_rgp_to_spot_table(input_rgp_to_spots, output=output,
                            filename='input_organism_rgp_to_spot.tsv')

    input_org_spots = {spot for spots in input_rgp_to_spots.values()
<<<<<<< HEAD
                       for spot in spots}
    new_spots = {spot for spot in input_org_spots if type(spot) == NewSpot}
=======
                 for spot in spots }
    new_spots = {spot for spot in input_org_spots if isinstance(spot, NewSpot)}
>>>>>>> 83a39253

    logging.getLogger('PPanGGOLiN').debug(
        f'{organism_name}: {len(new_spots)} new spots have been created for the input genome.')

    if new_spots:
        summarize_spots(new_spots, output, compress=False,
                        file_name="new_spots_summary.tsv")

    return input_org_spots


def project_and_write_modules(pangenome: Pangenome, input_organisms: Iterable[Organism],
                              output: Path, compress: bool = False):
    """
    Write a tsv file providing association between modules and the input organism

    :param pangenome: Pangenome object
    :param input_organisms: iterable of the organisms that is being annotated
    :param output: Path to output directory
    :param compress: Compress the file in .gz
    """
    input_orgs_to_modules = {}
    for input_organism in input_organisms:
        output_file = output / input_organism.name / "modules_in_input_organism.tsv"

        input_organism_families = list(input_organism.families)
        counter = 0
        modules_in_input_org = []
        with write_compressed_or_not(output_file, compress) as fout:
            fout.write("module_id\torganism\tcompletion\n")

            for mod in pangenome.modules:
                module_in_input_organism = any(
                    (fam in input_organism_families for fam in mod.families))

                if module_in_input_organism:
                    counter += 1
                    modules_in_input_org.append(mod)

                    completion = round(
                        len(set(input_organism.families) & set(mod.families)) / len(set(mod.families)), 2)
                    fout.write(
                        f"module_{mod.ID}\t{input_organism.name}\t{completion}\n")

        logging.getLogger('PPanGGOLiN').debug(
            f"{input_organism.name}: {counter} modules have been projected to the input genomes.")

        logging.getLogger('PPanGGOLiN').debug(
            f"{input_organism.name}: Projected modules have been written in: '{output_file}'")

        input_orgs_to_modules[input_organism] = modules_in_input_org

    return input_orgs_to_modules


def infer_input_mode(input_file: Path, expected_types: List[str], parser: argparse.ArgumentParser) -> str:
    """
    Determine the input mode based on the provided input file and expected file types.

    :param input_file: A Path object representing the input file.
    :param expected_types: A list of expected file types (e.g., ['fasta', 'gff', 'gbff', 'tsv']).

    :return: A string indicating the input mode ('single' or 'multiple').
    """
    if not input_file.exists():
        parser.error(f"The provided file {input_file} does not exist.")

    try:
        filetype = detect_filetype(input_file)
    except Exception:
        parser.error(
            "Based on its content, the provided file is not recognized as a valid input file. Please ensure it is in one of the supported formats (FASTA, GFF/GBFF, or TSV).")

    if filetype == "tsv":
        logging.getLogger('PPanGGOLiN').debug(f"The provided file ({input_file}) is detected as a TSV file.")
        mode = "multiple"
    elif filetype in expected_types:
        logging.getLogger('PPanGGOLiN').debug(
            f"The provided file ({input_file}) is detected as a single {'/'.join(expected_types)} file.")
        mode = "single"
    else:
        logging.getLogger('PPanGGOLiN').error(
            f"The provided file {input_file} is not recognized as a valid {'/'.join(expected_types)} file or a TSV file listing names and {'/'.join(expected_types)} files of genomes to annotate.")
        parser.error(
            f"The provided file {input_file} is not recognized as a valid {'/'.join(expected_types)} file or a TSV file listing names and files of genomes to annotate.")

    return mode


def check_projection_arguments(args: argparse.Namespace, parser: argparse.ArgumentParser) -> str:
    """
    Check the arguments provided for genome projection and raise errors if they are incompatible or missing.

    :param args: An argparse.Namespace object containing parsed command-line arguments.
    :param parser : parser of the command
    :return: A string indicating the input mode ('single' or 'multiple').
    """

    # Check if we annotate genomes from path files or only a single genome...  
    if not args.anno and not args.fasta:
        parser.error(
            "Please provide either a FASTA file or a tab-separated file listing sequence files using the '--fasta' option, "
            "or an annotation file or a tab-separated file listing annotation files using the '--anno' option. "
            "You can specify these either through the command line or the configuration file.")

    mode_from_fasta, mode_from_anno = None, None
    if args.fasta:
        mode_from_fasta = infer_input_mode(args.fasta, ['fasta'], parser)
        input_mode = mode_from_fasta

    if args.anno:
        mode_from_anno = infer_input_mode(args.anno, ['gff', "gbff"], parser)
        input_mode = mode_from_anno

        logging.getLogger('PPanGGOLiN').debug("")

    if mode_from_fasta and mode_from_anno and mode_from_fasta != mode_from_anno:
        single_input, multiple_input = ("fasta", "anno") if mode_from_fasta == "single" else ("anno", "fasta")

        parser.error(
            f"You've provided both a single annotation/fasta file using the '--{single_input}' option and a list of files using "
            f"the '--{multiple_input}' option. Please choose either a single file or a tab-separated file listing genome files, but not both.")

    if input_mode == "multiple":
        # We are in paths file mode

        if args.circular_contigs:
            parser.error("You provided a TSV file listing the files of genomes you wish to annotate. "
<<<<<<< HEAD
                         f"Therefore, the  argument '--circular_contigs' is incompatible with this multiple genomes file.")
=======
                         "Therefore, the  argument '--circular_contigs' is incompatible with this multiple genomes file.")
>>>>>>> 83a39253

        if args.fasta:
            check_input_files(args.fasta, True)

        if args.anno:
            check_input_files(args.anno, True)

    return input_mode




def launch(args: argparse.Namespace):
    """
    Command launcher

    :param args: All arguments provide by user
    """

    output_dir = Path(args.output)
    mk_outdir(output_dir, args.force)

    # For the moment these elements of the pangenome are predicted by default

    pangenome = Pangenome()
    pangenome.add_file(args.pangenome)

    predict_rgp, project_spots, project_modules = check_pangenome_for_projection(pangenome, args.fast)

    check_pangenome_info(pangenome, need_annotations=True, need_families=True, disable_bar=args.disable_prog_bar,
                         need_rgp=predict_rgp, need_modules=project_modules, need_gene_sequences=False,
                         need_spots=project_spots)
    
    logging.getLogger('PPanGGOLiN').info('Retrieving parameters from the provided pangenome file.')
    pangenome_params = argparse.Namespace(
        **{step: argparse.Namespace(**k_v) for step, k_v in pangenome.parameters.items()})

    organisms, genome_name_to_path, input_type = manage_input_genomes_annotation(pangenome=pangenome, 
                                                                    input_mode=args.input_mode, 
                                                                    anno=args.anno, fasta=args.fasta,
                                                                    organism_name=args.organism_name, 
                                                                    circular_contigs=args.circular_contigs, 
                                                                    pangenome_params=pangenome_params,
                                                                    cpu=args.cpu, use_pseudo=args.use_pseudo,
                                                                    disable_bar=args.disable_prog_bar, 
                                                                    tmpdir= args.tmpdir, config=args.config) 

  

    input_org_to_lonely_genes_count = annotate_input_genes_with_pangenome_families(pangenome, input_organisms=organisms,
                                                                                output=output_dir, cpu=args.cpu, use_representatives=args.fast,
                                                                                no_defrag=args.no_defrag, identity=args.identity,
                                                                                coverage=args.coverage, tmpdir=args.tmpdir,
                                                                                translation_table=int(pangenome_params.cluster.translation_table),
                                                                                keep_tmp=args.keep_tmp, 
                                                                                disable_bar=args.disable_prog_bar)
            

    input_org_2_rgps, input_org_to_spots, input_orgs_to_modules = {}, {}, {}

    if predict_rgp:

        logging.getLogger('PPanGGOLiN').info('Detecting RGPs in input genomes.')

        multigenics = pangenome.get_multigenics(pangenome_params.rgp.dup_margin)

        input_org_2_rgps = predict_RGP(pangenome, organisms,  persistent_penalty=pangenome_params.rgp.persistent_penalty, variable_gain=pangenome_params.rgp.variable_gain,
                                     min_length=pangenome_params.rgp.min_length, min_score=pangenome_params.rgp.min_score, multigenics=multigenics, output_dir=output_dir,
                                     disable_bar=args.disable_prog_bar)

        if project_spots:
            logging.getLogger('PPanGGOLiN').info('Predicting spot of insertion in input genomes.')
            input_org_to_spots = predict_spots_in_input_organisms(initial_spots=list(pangenome.spots),
                                                            initial_regions=pangenome.regions,
                                                            input_org_2_rgps=input_org_2_rgps,
                                                            multigenics=multigenics,
                                                            output=output_dir,
                                                            write_graph_flag=args.spot_graph,
                                                            graph_formats=args.graph_formats,
                                                            overlapping_match=pangenome_params.spot.overlapping_match,
                                                            set_size=pangenome_params.spot.set_size,
                                                            exact_match=pangenome_params.spot.exact_match_size)

    if project_modules:
        input_orgs_to_modules = project_and_write_modules(pangenome, organisms, output_dir)

    write_projection_results(pangenome, organisms, input_org_2_rgps,
                            input_org_to_spots,
                            input_orgs_to_modules,
                            input_org_to_lonely_genes_count,
                            write_proksee=args.proksee, write_gff=args.gff, add_sequences=args.add_sequences,
                            genome_name_to_path=genome_name_to_path, input_type=input_type,
                            output_dir=output_dir, dup_margin=args.dup_margin)
    

def subparser(sub_parser: argparse._SubParsersAction) -> argparse.ArgumentParser:
    """
    Subparser to launch PPanGGOLiN in Command line

    :param sub_parser : sub_parser for projection command

    :return : parser arguments for projection command
    """
    parser = sub_parser.add_parser(
        "projection", formatter_class=argparse.ArgumentDefaultsHelpFormatter)
    parser_projection(parser)
    return parser


def parser_projection(parser: argparse.ArgumentParser):
    """
    Parser for specific argument of projection command

    :param parser: parser for projection argument
    """
    required = parser.add_argument_group(title="Required arguments")

    required.add_argument('-p', '--pangenome', required=False,
                          type=Path, help="The pangenome.h5 file")

    required.add_argument('--fasta', required=False, type=Path,
                          help="Specify a FASTA file containing the genomic sequences of the organism(s) you wish to annotate, "
                               "or provide a tab-separated file listing organism names alongside their respective FASTA filepaths, with one line per organism.")

    required.add_argument('--anno', required=False, type=Path,
                          help="Specify an annotation file in GFF/GBFF format for the genome you wish to annotate. "
                               "Alternatively, you can provide a tab-separated file listing organism names alongside their respective annotation filepaths, "
                               "with one line per organism. If both an annotation file and a FASTA file are provided, the annotation file will take precedence.")

    required_single = parser.add_argument_group(title="Single Genome Arguments",
                                                description="Use these options when providing a single FASTA or annotation file:")

    required_single.add_argument("-n", '--organism_name', required=False, type=str, default="input_genome",
                                 help="Specify the name of the organism whose genome you want to annotate when providing a single FASTA or annotation file.")

    required_single.add_argument('--circular_contigs', nargs="+", required=False, type=tuple,
                                 help="Specify the contigs of the input genome that should be treated as circular when providing a single FASTA or annotation file.")

    optional = parser.add_argument_group(title="Optional arguments")

    optional.add_argument('-o', '--output', required=False, type=Path,
                          default="ppanggolin_projection" + time.strftime("_DATE%Y-%m-%d_HOUR%H.%M.%S",
                                                                          time.localtime()) + "_PID" + str(os.getpid()),
                          help="Output directory")

    optional.add_argument('--no_defrag', required=False, action="store_true",
                          help="DO NOT Realign gene families to link fragments with "
                               "their non-fragmented gene family. (default: False)")

    optional.add_argument("--fast", required=False, action="store_true",
                          help="Use representative sequences of gene families for input gene alignment. "
                               "This option is faster but may be less sensitive. By default, all pangenome genes are used.")

    optional.add_argument('--identity', required=False, type=restricted_float, default=0.8,
                          help="min identity percentage threshold")

    optional.add_argument('--coverage', required=False, type=restricted_float, default=0.8,
                          help="min coverage percentage threshold")

    optional.add_argument("--use_pseudo", required=False, action="store_true",
                          help="In the context of provided annotation, use this option to read pseudogenes. "
                               "(Default behavior is to ignore them)")

    optional.add_argument("--dup_margin", required=False, type=restricted_float, default=0.05,
                          help="minimum ratio of organisms in which the family must have multiple genes "
                               "for it to be considered 'duplicated'. "
                               "This metric is used to compute completeness and duplication of the input genomes")
    
    optional.add_argument("--soft_core", required=False, type=restricted_float, default=0.95,
                      help="Soft core threshold used when generating general statistics on the projected genome. "
                           "This threshold does not influence PPanGGOLiN's partitioning. "
                           "The value determines the minimum fraction of organisms that must possess a gene family "
                           "for it to be considered part of the soft core.")

    optional.add_argument("--spot_graph", required=False, action="store_true",
                          help="Write the spot graph to a file, with pairs of blocks of single copy markers flanking RGPs "
                               "as nodes. This graph can be used to visualize nodes that have RGPs from the input organism.")

    optional.add_argument('--graph_formats', required=False, type=str, choices=['gexf', "graphml"], nargs="+",
                          default=['gexf'], help="Format of the output graph.")

    optional.add_argument("--gff", required=False, action="store_true",
                          help="Generate GFF files with projected pangenome annotations for each input organism.")

    optional.add_argument("--proksee", required=False, action="store_true",
                          help="Generate JSON map files for PROKSEE with projected pangenome annotations for each input organism.")
    
    optional.add_argument("--table", required=False, action="store_true",
                          help="Generate a tsv file for each  input organism with pangenome annotations.")
    
    optional.add_argument("--compress", required=False, action="store_true",
                          help="Compress the files in .gz")
    
    optional.add_argument("--add_sequences", required=False, action="store_true",
                          help="Include input genome DNA sequences in GFF and Proksee output.")

    optional.add_argument("-c", "--cpu", required=False,
                          default=1, type=int, help="Number of available cpus")

    optional.add_argument("--tmpdir", required=False, type=Path, default=Path(tempfile.gettempdir()),
                          help="directory for storing temporary files")

    optional.add_argument("--keep_tmp", required=False, default=False, action="store_true",
                          help="Keeping temporary files (useful for debugging).")
    
    optional.add_argument("--add_metadata",
                            required=False,
                            action="store_true",
                            help="Include metadata information in the output files "
                                "if any have been added to pangenome elements (see ppanggolin metadata command).")

    optional.add_argument("--metadata_sources",
                            default=None,
                            nargs="+",
                            help="Which source of metadata should be written. "
                                "By default all metadata sources are included.")

    optional.add_argument("--metadata_sep",
                            required=False,
                            default='|',
                            help="The separator used to join multiple metadata values for elements with multiple metadata"
                                " values from the same source. This character should not appear in metadata values.")<|MERGE_RESOLUTION|>--- conflicted
+++ resolved
@@ -53,12 +53,7 @@
     def __str__(self):
         return f'new_spot_{str(self.ID)}'
 
-<<<<<<< HEAD
-
-def launch(args: argparse.Namespace):
-=======
 def check_pangenome_for_projection(pangenome: Pangenome, fast_aln:bool):
->>>>>>> 83a39253
     """
     Check the status of a pangenome and determine whether projection is possible.
 
@@ -104,13 +99,8 @@
                                              "Projection of modules into the provided genome will not be performed.")
 
         project_modules = False
-<<<<<<< HEAD
-
-    if pangenome.status["geneSequences"] not in ["Loaded", "Computed", "inFile"] and not args.fast:
-=======
     
     if pangenome.status["geneSequences"] not in ["Loaded", "Computed", "inFile"] and not fast_aln:
->>>>>>> 83a39253
         raise Exception("The provided pangenome has no gene sequences. "
                         "Projection is still possible with the --fast option to use representative "
                         "sequences rather than all genes to annotate input genes.")
@@ -118,21 +108,6 @@
     if pangenome.status["geneFamilySequences"] not in ["Loaded", "Computed", "inFile"]:
         raise Exception("The provided pangenome has no gene families sequences. "
                         "This is not possible to annotate an input organism to this pangenome.")
-<<<<<<< HEAD
-
-    # Projected genomes have no metadata so the only element metadata that can be used in projected genomes is modules and families
-    metadata_types = ['modules', "families"]
-
-    check_pangenome_info(pangenome, need_annotations=True, need_families=True, disable_bar=args.disable_prog_bar,
-                         need_rgp=predict_rgp, need_modules=project_modules, need_gene_sequences=False,
-                         need_spots=project_spots, need_metadata=args.add_metadata, sources=args.metadata_sources,
-                         metatypes=metadata_types)
-
-    logging.getLogger('PPanGGOLiN').info('Retrieving parameters from the provided pangenome file.')
-    pangenome_params = argparse.Namespace(
-        **{step: argparse.Namespace(**k_v) for step, k_v in pangenome.parameters.items()})
-
-=======
     
     return predict_rgp, project_spots, project_modules
 
@@ -142,21 +117,14 @@
                                     cpu, use_pseudo, disable_bar, tmpdir, config):
     """
     """
->>>>>>> 83a39253
     genome_name_to_path = None
 
     if input_mode == "multiple":
         if anno:
             input_type = "annotation"
-<<<<<<< HEAD
-            genome_name_to_path = parse_input_paths_file(args.anno)
-
-        elif args.fasta:
-=======
             genome_name_to_path = parse_input_paths_file(anno)
         
         elif fasta:
->>>>>>> 83a39253
             input_type = "fasta"
             genome_name_to_path = parse_input_paths_file(fasta)
 
@@ -165,15 +133,6 @@
         circular_contigs = circular_contigs if circular_contigs else []
         if anno:
             input_type = "annotation"
-<<<<<<< HEAD
-            genome_name_to_path = {args.organism_name: {"path": args.anno,
-                                                        "circular_contigs": circular_contigs}}
-
-        elif args.fasta:
-            input_type = "fasta"
-            genome_name_to_path = {args.organism_name: {"path": args.fasta,
-                                                        "circular_contigs": circular_contigs}}
-=======
             genome_name_to_path = {organism_name: {"path": anno,
                                                             "circular_contigs": circular_contigs}}
         
@@ -181,20 +140,13 @@
             input_type = "fasta"
             genome_name_to_path = {organism_name: {"path": fasta,
                                                             "circular_contigs": circular_contigs}}
->>>>>>> 83a39253
 
     if input_type == "annotation":
         check_input_names(pangenome, genome_name_to_path)
 
-<<<<<<< HEAD
-        organisms, org_2_has_fasta = read_annotation_files(genome_name_to_path, cpu=args.cpu, pseudo=args.use_pseudo,
-                                                           disable_bar=args.disable_prog_bar)
-
-=======
         organisms, org_2_has_fasta = read_annotation_files(genome_name_to_path, cpu=cpu, pseudo=use_pseudo,
                     disable_bar=disable_bar)
         
->>>>>>> 83a39253
         if not all((has_fasta for has_fasta in org_2_has_fasta.values())):
             organisms_with_no_fasta = {org for org, has_fasta in org_2_has_fasta.items() if not has_fasta}
             if fasta:
@@ -202,16 +154,9 @@
 
             else:
                 raise ValueError(f"You provided GFF files for {len(organisms_with_no_fasta)} (out of {len(organisms)}) "
-<<<<<<< HEAD
-                                 "organisms without associated sequence data, and you did not provide "
-                                 "FASTA sequences using the --fasta or --single_fasta_file options. "
-                                 "Therefore, it is impossible to project the pangenome onto the input genomes. "
-                                 f"The following organisms have no associated sequence data: {', '.join(o.name for o in organisms_with_no_fasta)}")
-=======
                                 "organisms without associated sequence data, and you did not provide "
                                 "FASTA sequences using the --fasta or --single_fasta_file options. Therefore, it is impossible to project the pangenome onto the input genomes. "
                                 f"The following organisms have no associated sequence data: {', '.join(o.name for o in organisms_with_no_fasta)}")
->>>>>>> 83a39253
 
     elif input_type == "fasta":
         annotate_param_names = ["norna", "kingdom",
@@ -220,53 +165,6 @@
         annotate_params = manage_annotate_param(annotate_param_names, pangenome_params.annotate, config)
 
         check_input_names(pangenome, genome_name_to_path)
-<<<<<<< HEAD
-        organisms = annotate_fasta_files(genome_name_to_fasta_path=genome_name_to_path, tmpdir=args.tmpdir,
-                                         cpu=args.cpu,
-                                         translation_table=int(pangenome_params.cluster.translation_table),
-                                         norna=annotate_params.norna, kingdom=annotate_params.kingdom,
-                                         allow_overlap=annotate_params.allow_overlap,
-                                         procedure=annotate_params.prodigal_procedure,
-                                         disable_bar=args.disable_prog_bar)
-
-    input_org_to_lonely_genes_count = annotate_input_genes_with_pangenome_families(pangenome, input_organisms=organisms,
-                                                                                   output=output_dir, cpu=args.cpu,
-                                                                                   use_representatives=args.fast,
-                                                                                   no_defrag=args.no_defrag,
-                                                                                   identity=args.identity,
-                                                                                   coverage=args.coverage,
-                                                                                   tmpdir=args.tmpdir,
-                                                                                   translation_table=int(pangenome_params.cluster.translation_table),
-                                                                                   keep_tmp=args.keep_tmp,
-                                                                                   disable_bar=args.disable_prog_bar)
-
-    input_org_2_rgps, input_org_to_spots, input_orgs_to_modules = {}, {}, {}
-
-    if predict_rgp:
-        logging.getLogger('PPanGGOLiN').info('Detecting RGPs in input genomes.')
-
-        multigenics = pangenome.get_multigenics(pangenome_params.rgp.dup_margin)
-
-        input_org_2_rgps = predict_RGP(pangenome, organisms, persistent_penalty=pangenome_params.rgp.persistent_penalty,
-                                       variable_gain=pangenome_params.rgp.variable_gain,
-                                       min_length=pangenome_params.rgp.min_length,
-                                       min_score=pangenome_params.rgp.min_score, multigenics=multigenics,
-                                       output_dir=output_dir,
-                                       disable_bar=args.disable_prog_bar)
-
-        if project_spots:
-            logging.getLogger('PPanGGOLiN').info('Predicting spot of insertion in input genomes.')
-            input_org_to_spots = predict_spots_in_input_organisms(initial_spots=list(pangenome.spots),
-                                                                  initial_regions=list(pangenome.regions),
-                                                                  input_org_2_rgps=input_org_2_rgps,
-                                                                  multigenics=multigenics,
-                                                                  output=output_dir,
-                                                                  write_graph_flag=args.spot_graph,
-                                                                  graph_formats=args.graph_formats,
-                                                                  overlapping_match=pangenome_params.spot.overlapping_match,
-                                                                  set_size=pangenome_params.spot.set_size,
-                                                                  exact_match=pangenome_params.spot.exact_match_size)
-=======
         organisms = annotate_fasta_files(genome_name_to_fasta_path=genome_name_to_path,  tmpdir=tmpdir, cpu=cpu,
                             translation_table=int(pangenome_params.cluster.translation_table), norna=annotate_params.norna, kingdom=annotate_params.kingdom,
                             allow_overlap=annotate_params.allow_overlap, procedure=annotate_params.prodigal_procedure, disable_bar=disable_bar)
@@ -277,9 +175,12 @@
                             input_org_to_spots:Dict[Organism, Set[Spot]],
                             input_orgs_to_modules:Dict[Organism, Set[Module]] ,
                             input_org_to_lonely_genes_count:Dict[Organism, int],
-                            write_proksee:bool, write_gff:bool, add_sequences:bool,
+                            write_proksee:bool, write_gff:bool, write_table:bool,
+                            add_sequences:bool,
                             genome_name_to_path:Dict[str,dict], input_type:str,
-                            output_dir:Path, dup_margin:float, ):
+                            output_dir:Path, dup_margin:float, soft_core:float,
+                            metadata_sep:str, compress:bool, 
+                            need_regions:bool, need_spots:bool, need_modules:bool):
     """
     Write the results of the projection of pangneome onto input genomes.
 
@@ -291,39 +192,38 @@
     :param input_org_to_lonely_genes_count: A dictionary mapping input organisms to the count of lonely genes.
     :param write_proksee: Whether to write ProkSee JSON files.
     :param write_gff: Whether to write GFF files.
+    :parama write_table: Whether to write table files.
     :param add_sequences: Whether to add sequences to the output files.
     :param genome_name_to_path: A dictionary mapping genome names to file paths.
     :param input_type: The type of input data (e.g., "annotation").
     :param output_dir: The directory where the output files will be written.
     :param dup_margin: The duplication margin used to compute completeness.
+    :param soft_core: Soft core threshold
+    
 
     Note:
     - If `write_proksee` is True and input organisms have modules, module colors for ProkSee are obtained.
     - The function calls other functions such as `summarize_projection`, `read_genome_file`, `write_proksee_organism`,
       `write_gff_file`, and `write_summaries` to generate various output files and summaries.
     """
->>>>>>> 83a39253
 
     if write_proksee and input_orgs_to_modules:
         # get module color for proksee
         module_to_colors = manage_module_colors(set(pangenome.modules))
 
-<<<<<<< HEAD
-        input_orgs_to_modules = project_and_write_modules(pangenome, organisms, output_dir)
-=======
-    single_copy_families = get_single_copy_families(pangenome, dup_margin)
->>>>>>> 83a39253
+    # single_copy_families = get_single_copy_families(pangenome, dup_margin)
+    # multigenics = pangenome.get_multigenics(pangenome_params.rgp.dup_margin)
 
 
 
     # dup margin value here is specified in argument and is used to compute completeness. 
     # Thats mean it can be different than dup margin used in spot and RGPS.
 
-    pangenome_persistent_single_copy_families =  pangenome.get_single_copy_persistent_families(dup_margin = args.dup_margin, exclude_fragments=True)
+    pangenome_persistent_single_copy_families =  pangenome.get_single_copy_persistent_families(dup_margin = dup_margin, exclude_fragments=True)
     pangenome_persistent_count = len([fam for fam in pangenome.gene_families if fam.named_partition == "persistent"])
     
 
-    soft_core_families = pangenome.soft_core_families(args.soft_core)
+    soft_core_families = pangenome.soft_core_families(soft_core)
     exact_core_families = pangenome.exact_core_families()
 
     summaries = []
@@ -331,7 +231,6 @@
     for organism in organisms:
 
         # summarize projection for all input organisms
-<<<<<<< HEAD
         singleton_gene_count = input_org_to_lonely_genes_count[organism]
 
         org_summary = summarize_projected_genome(organism,
@@ -349,42 +248,23 @@
         yaml_outputfile = output_dir / organism.name / "projection_summary.yaml"
         write_summary_in_yaml(org_summary, yaml_outputfile)
 
-        if (args.proksee or args.gff) and args.add_sequences:
-=======
-        organism_2_summary[organism] = summarize_projection(organism, pangenome, single_copy_families,
-                             input_org_2_rgps.get(organism, None),
-                             input_org_to_spots.get(organism, None),
-                             input_orgs_to_modules.get(organism, None),
-                             input_org_to_lonely_genes_count[organism])
-        
         if (write_proksee or write_gff) and add_sequences:
->>>>>>> 83a39253
             genome_sequences = read_genome_file(genome_name_to_path[organism.name]['path'], organism)
             genome_name_to_path[organism.name]['path']
         else:
             genome_sequences = None
 
-<<<<<<< HEAD
-        if args.proksee:
+        if write_proksee:
             org_module_to_color = {org_mod: module_to_colors[org_mod] for org_mod in
                                    input_orgs_to_modules.get(organism, [])}
-=======
-        if write_proksee:
-            org_module_to_color = {org_mod: module_to_colors[org_mod] for org_mod in input_orgs_to_modules.get(organism, [])}
->>>>>>> 83a39253
 
             output_file = output_dir / organism.name / f"{organism.name}_proksee.json"
 
             write_proksee_organism(organism, output_file, features='all', module_to_colors=org_module_to_color,
-                                   genome_sequences=genome_sequences, compress=args.compress)
-
-<<<<<<< HEAD
-        if args.gff:
-            if input_type == "annotation":  # if the genome has not been annotated by PPanGGOLiN
-=======
+                                   genome_sequences=genome_sequences, compress=compress)
+
         if write_gff:
             if input_type == "annotation": # if the genome has not been annotated by PPanGGOLiN
->>>>>>> 83a39253
                 annotation_sources = {"rRNA": "external",
                                       "tRNA": "external",
                                       "CDS": "external"}
@@ -393,22 +273,21 @@
 
             write_gff_file(organism, output_dir / organism.name,
                            annotation_sources=annotation_sources,
-                           genome_sequences=genome_sequences, metadata_sep=args.metadata_sep,
-                           compress=args.compress)
-
-        if args.table:
-            write_tsv_genome_file(organism, output_dir / organism.name, compress=args.compress, metadata_sep=args.metadata_sep,
-                   need_regions=predict_rgp, need_spots=project_spots, need_modules=project_modules)
+                           genome_sequences=genome_sequences, metadata_sep=metadata_sep,
+                           compress=compress)
+
+        if write_table:
+            write_tsv_genome_file(organism, output_dir / organism.name, compress=compress, metadata_sep=metadata_sep,
+                   need_regions=need_regions, need_spots=need_spots, need_modules=need_modules)
 
     output_file = output_dir / "summary_projection.tsv"
     write_summaries_in_tsv(summaries,
                            output_file=output_file,
-                           dup_margin=args.dup_margin,
-                           soft_core=args.soft_core)
+                           dup_margin=dup_margin,
+                           soft_core=soft_core)
     
 
 
-<<<<<<< HEAD
 def summarize_projected_genome(organism: Organism,
                                pangenome_persistent_count: int,
                                pangenome_persistent_single_copy_families: Set[GeneFamily],
@@ -435,11 +314,6 @@
 
     :return: A dictionary containing summarized information about the organism.
     """
-=======
-        
-        write_summaries(organism_2_summary, output_dir)
-    
->>>>>>> 83a39253
 
     rgp_count = None if input_org_rgps is None else len(input_org_rgps)
     spot_count = None if input_org_spots is None else len(input_org_spots)
@@ -622,145 +496,21 @@
 
 def write_summary_in_yaml(summary_info:  Dict[str, Any], output_file: Path):
     """
-<<<<<<< HEAD
     Write summary information to a YAML file.
-=======
-    Write summary information to YAML files and create a summary projection in TSV format.
-
-    This function takes a dictionary where keys are input organisms and values are dictionaries containing summary
-    information. It writes this information to YAML files for each organism and creates a summary projection in TSV format.
-
-    :param organism_2_summary: A dictionary where keys are input organisms and values are dictionaries containing
-                               summary information.
-    :param output_dir: The directory where the summary files will be written.
-    """
-    flat_summaries = []
-
-    for input_organism, summary_info in organism_2_summary.items():
-        yaml_string = yaml.dump(summary_info, default_flow_style=False, sort_keys=False, indent=4)
-
-        with open(output_dir / input_organism.name / "projection_summary.yaml", 'w') as flout:
-            flout.write('Projection_summary:')
-            flout.write(yaml_string)
-
-        flat_summary = {}
-        for key, val in summary_info.items():
-            if isinstance(val, dict):
-                for nest_k, nest_v in val.items():
-                    flat_summary[f"{key} {nest_k}"] =  nest_v
-            else:
-                flat_summary[key] = val
-
-        flat_summaries.append(flat_summary)
-
-    df_summary = pd.DataFrame(flat_summaries)
->>>>>>> 83a39253
 
     This function takes a dictionary containing summary
     information. It writes this information to a YAML file.
 
-<<<<<<< HEAD
     :param summary_info: A dictionary containing summary information.
     :param output_file: The file where the summary will be written.
-=======
-def get_single_copy_families(pangenome: Pangenome, dup_margin:float):
-    """
-    Get single copy families 
-
-    :param pangenome: The pangenome onto which the projection is performed.
-    :param dup_margin: The duplication margin used to compute single copy families.
-
-    """
-
-    # TODO make this single_copy_fams a method of class Pangenome that should be used in write --stats
-    single_copy_families = set()
-
-    for fam in pangenome.gene_families:
-        if fam.named_partition == "persistent":
-            dup = len([genes for genes in fam.get_org_dict().values() if
-                        len([gene for gene in genes if not gene.is_fragment]) > 1])
-            
-            if (dup / fam.number_of_organisms) < dup_margin:
-               single_copy_families.add(fam)
-
-    return single_copy_families
-
-
-def summarize_projection(input_organism:Organism,  pangenome:Pangenome, single_copy_families:Set, input_org_rgps:Region,
-                         input_org_spots:Spot, input_org_modules:Module, singleton_gene_count:int):
->>>>>>> 83a39253
-    """
-    Summarize the projection of an input organism onto a pangenome.
-
-<<<<<<< HEAD
+    """
+
     yaml_string = yaml.dump(summary_info, default_flow_style=False, sort_keys=False, indent=4)
-=======
-    :param input_organism: The input organism for projection.
-    :param input_org_rgps: The regions of genomic plasticity (RGPs) in the input organism.
-    :param input_org_spots: The spots in the input organism.
-    :param input_org_modules: The modules in the input organism.
-    :param singleton_gene_count: Number of genes that do not cluster with any gene families in the pangenome.
-
-    Returns:
-        A dictionary containing summary information about the projection, including organism details,
-        gene and family counts, completeness, and counts of RGPs, spots, new spots, and modules.
->>>>>>> 83a39253
 
     with open(output_file, 'w') as flout:
         flout.write('Projection_summary:')
         flout.write(yaml_string)
 
-<<<<<<< HEAD
-=======
-
-    partition_to_gene = defaultdict(set)
-    contigs_count = 0
-    for contig in input_organism.contigs:
-        contigs_count += 1
-        for gene in contig.genes:
-            partition_to_gene[gene.family.named_partition].add(gene)
-
-    persistent_gene_count = len(partition_to_gene['persistent'])
-    shell_gene_count = len(partition_to_gene['shell'])
-    cloud_gene_count = len(partition_to_gene['cloud'])
-    
-    completeness = "NA"
-
-    single_copy_markers_count = len(set(input_organism.families) & single_copy_families) 
-    if len(single_copy_families) > 0:
-        completeness = round((single_copy_markers_count /
-                                        len(single_copy_families)) * 100, 2)
-
-    gene_count = persistent_gene_count + shell_gene_count + cloud_gene_count
-
-    persistent_family_count = len({g.family for g in partition_to_gene['persistent']})
-    shell_family_count = len({g.family for g in partition_to_gene['shell']})
-    cloud_family_count = len({g.family for g in partition_to_gene['cloud']})
-
-    families_count = persistent_family_count + shell_family_count + cloud_family_count
-
-    rgp_count = "Not computed" if input_org_rgps is None else len(input_org_rgps)
-    spot_count = "Not computed" if input_org_spots is None else len(input_org_spots)
-    new_spot_count = "Not computed" if input_org_spots is None else sum(1 for spot in input_org_spots if isinstance(spot, NewSpot))
-    module_count = "Not computed" if input_org_modules is None else len(input_org_modules)
-
-    summary_info = {
-        "Organism name": input_organism.name,
-        "Pangenome file": pangenome.file,
-        "Contigs": contigs_count,
-        "Genes": gene_count,
-        "Families": families_count,
-        "Persistent": {"genes":persistent_gene_count, "families":persistent_family_count},
-        "Shell": {"genes":shell_gene_count, "families":shell_family_count},
-        "Cloud": {"genes":cloud_gene_count, "families":cloud_family_count - singleton_gene_count, "specific families":singleton_gene_count},
-        "Completeness":completeness,
-        "RGPs": rgp_count,
-        "Spots": spot_count,
-        "New spots": new_spot_count,
-        "Modules": module_count
-    }
-    return summary_info
->>>>>>> 83a39253
 
 def annotate_input_genes_with_pangenome_families(pangenome: Pangenome, input_organisms: Iterable[Organism],
                                                  output: Path,
@@ -787,13 +537,8 @@
     :return: Number of genes that do not cluster with any of the gene families of the pangenome.
     """
     seq_fasta_files = []
-<<<<<<< HEAD
 
     logging.getLogger('PPanGGOLiN').info(f'Writting gene sequences of input genomes.')
-=======
-    
-    logging.getLogger('PPanGGOLiN').info('Writting gene sequences of input genomes.')
->>>>>>> 83a39253
 
     for input_organism in input_organisms:
         seq_outdir = output / input_organism.name
@@ -802,12 +547,8 @@
         seq_fasta_file = seq_outdir / "cds_sequences.fasta"
 
         with open(seq_fasta_file, "w") as fh_out_faa:
-<<<<<<< HEAD
             write_gene_sequences_from_annotations(input_organism.genes, fh_out_faa, disable_bar=True,
                                                   add=f"ppanggolin_")
-=======
-            write_gene_sequences_from_annotations(input_organism.genes, fh_out_faa, disable_bar=True, add="ppanggolin_")
->>>>>>> 83a39253
 
         seq_fasta_files.append(seq_fasta_file)
 
@@ -1113,7 +854,6 @@
 
 
 def predict_spots_in_input_organisms(
-<<<<<<< HEAD
         initial_spots: List[Spot],
         initial_regions: List[Region],
         input_org_2_rgps: Dict[Organism, Set[Region]],
@@ -1124,18 +864,6 @@
         overlapping_match: int = 2,
         set_size: int = 3,
         exact_match: int = 1) -> Dict[Organism, Set[Spot]]:
-=======
-    initial_spots: List[Spot], 
-    initial_regions: List[Region],
-    input_org_2_rgps: Dict[Organism, Set[Region]],
-    multigenics: Set[GeneFamily], 
-    output: Path,
-    write_graph_flag: bool = False, 
-    graph_formats: List[str] = ['gexf'],
-    overlapping_match: int = 2, 
-    set_size: int = 3, 
-    exact_match: int = 1 ) -> Dict[Organism, Set[Spot]]:
->>>>>>> 83a39253
     """
     Create a spot graph from pangenome RGP and predict spots for input organism RGPs.
 
@@ -1242,20 +970,11 @@
             input_org_node_to_rgps[border_node].add(rgp)
 
     if len(input_org_node_to_rgps) == 0:
-<<<<<<< HEAD
-        logging.getLogger("PPanGGOLiN").debug(
-            f"{organism_name}: no RGPs of the input organism will be associated with any spot of insertion "
-            "as they are on a contig border (or have "
-            f"less than {set_size} persistent gene families until the contig border). "
-            "Projection of spots stops here")
-        return {}
-=======
         logging.getLogger("PPanGGOLiN").debug(f"{organism_name}: no RGPs of the input organism will be associated with any spot of insertion "
                                              "as they are on a contig border (or have "
                                              f"less than {set_size} persistent gene families until the contig border). "
                                              "Projection of spots stops here")
         return set()
->>>>>>> 83a39253
 
     # remove node that were already in the graph
     new_nodes = set(input_org_node_to_rgps) - original_nodes
@@ -1339,13 +1058,8 @@
                             filename='input_organism_rgp_to_spot.tsv')
 
     input_org_spots = {spot for spots in input_rgp_to_spots.values()
-<<<<<<< HEAD
-                       for spot in spots}
-    new_spots = {spot for spot in input_org_spots if type(spot) == NewSpot}
-=======
                  for spot in spots }
     new_spots = {spot for spot in input_org_spots if isinstance(spot, NewSpot)}
->>>>>>> 83a39253
 
     logging.getLogger('PPanGGOLiN').debug(
         f'{organism_name}: {len(new_spots)} new spots have been created for the input genome.')
@@ -1474,11 +1188,7 @@
 
         if args.circular_contigs:
             parser.error("You provided a TSV file listing the files of genomes you wish to annotate. "
-<<<<<<< HEAD
-                         f"Therefore, the  argument '--circular_contigs' is incompatible with this multiple genomes file.")
-=======
                          "Therefore, the  argument '--circular_contigs' is incompatible with this multiple genomes file.")
->>>>>>> 83a39253
 
         if args.fasta:
             check_input_files(args.fasta, True)
@@ -1507,6 +1217,8 @@
     pangenome.add_file(args.pangenome)
 
     predict_rgp, project_spots, project_modules = check_pangenome_for_projection(pangenome, args.fast)
+
+    
 
     check_pangenome_info(pangenome, need_annotations=True, need_families=True, disable_bar=args.disable_prog_bar,
                          need_rgp=predict_rgp, need_modules=project_modules, need_gene_sequences=False,
@@ -1569,9 +1281,12 @@
                             input_org_to_spots,
                             input_orgs_to_modules,
                             input_org_to_lonely_genes_count,
-                            write_proksee=args.proksee, write_gff=args.gff, add_sequences=args.add_sequences,
+                            write_proksee=args.proksee, write_gff=args.gff, write_table=args.table,
+                            add_sequences=args.add_sequences,
                             genome_name_to_path=genome_name_to_path, input_type=input_type,
-                            output_dir=output_dir, dup_margin=args.dup_margin)
+                            output_dir=output_dir, dup_margin=args.dup_margin, soft_core=args.soft_core,
+                            metadata_sep=args.metadata_sep, compress=args.compress, 
+                            need_modules=project_modules, need_spots=project_spots, need_regions=predict_rgp)
     
 
 def subparser(sub_parser: argparse._SubParsersAction) -> argparse.ArgumentParser:
