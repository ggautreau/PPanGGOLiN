#!/usr/bin/env python3
# coding:utf-8

# default libraries
import os
import time
import argparse
import logging
from collections import defaultdict
from collections.abc import Callable

# local libraries
from ppanggolin.pangenome import Pangenome
from ppanggolin.utils import mk_file_name, mk_outdir, check_option_workflow, restricted_float
from ppanggolin.annotate.annotate import annotate_pangenome, read_annotations, get_gene_sequences_from_fastas
from ppanggolin.cluster.cluster import clustering, read_clustering
from ppanggolin.graph.makeGraph import compute_neighbors_graph
from ppanggolin.nem.rarefaction import make_rarefaction_curve
from ppanggolin.nem.partition import partition
from ppanggolin.formats.writeBinaries import write_pangenome
from ppanggolin.formats.writeFlat import write_flat_files
from ppanggolin.figures.ucurve import draw_ucurve
from ppanggolin.figures.tile_plot import draw_tile_plot
from ppanggolin.figures.draw_spot import draw_spots
from ppanggolin.info.info import print_info
from ppanggolin.RGP.genomicIsland import predict_rgp
from ppanggolin.RGP.spot import predict_hotspots
from ppanggolin.mod.module import predict_modules

"""a global workflow that does everything in one go."""

def launch_workflow(args: argparse.Namespace, subcomamand_parser: Callable, panrgp: bool = True, panmodule: bool = True):
    """
    Unified function to launch ppanggolin workflow.

    :param args: All arguments provide by command line
    :param subcomamand_parser: Subparser function of the subcommand
    :param panrgp: Flag to launch RGP prediction
    :param panmodule: Flag to launch module prediction
    """

    check_option_workflow(args)
    pangenome = Pangenome()

    filename = mk_file_name(args.basename, args.output, args.force)

    writing_time, anno_time, clust_time, mod_time, desc_time = (None, None, None, None, None)

    if args.anno:  # if the annotations are provided, we read from it

        start_anno = time.time()
        read_annotations(pangenome, args.anno, pseudo=args.annotate.use_pseudo,
                        cpu=args.annotate.cpu, disable_bar=args.disable_prog_bar)
        anno_time = time.time() - start_anno

        start_writing = time.time()
        write_pangenome(pangenome, filename, args.force, disable_bar=args.disable_prog_bar)
        writing_time = time.time() - start_writing

        if args.clusters is None and pangenome.status["geneSequences"] == "No" and args.fasta is None:
            raise Exception("The gff/gbff provided did not have any sequence informations, "
                            "you did not provide clusters and you did not provide fasta file. "
                            "Thus, we do not have the information we need to continue the analysis.")

        elif args.clusters is None and pangenome.status["geneSequences"] == "No" and args.fasta is not None:
            get_gene_sequences_from_fastas(pangenome, args.fasta)

        start_clust = time.time()
        if args.clusters is not None:
            read_clustering(pangenome, args.clusters, disable_bar=args.disable_prog_bar, 
                            infer_singleton=args.cluster.infer_singletons)

        elif args.clusters is None:  # we should have the sequences here.

            clustering(pangenome, tmpdir=args.tmpdir, cpu=args.cluster.cpu, force=args.force, disable_bar=args.disable_prog_bar, 
                        defrag=not args.cluster.no_defrag, code=args.cluster.translation_table,
                        coverage=args.cluster.coverage, identity=args.cluster.identity, mode=args.cluster.mode) 
        clust_time = time.time() - start_clust

    elif args.fasta is not None:

        start_anno = time.time()
        annotate_pangenome(pangenome, args.fasta, tmpdir=args.tmpdir, cpu=args.annotate.cpu, disable_bar=args.disable_prog_bar,
                        procedure=args.annotate.prodigal_procedure,
                        translation_table=args.annotate.translation_table, kingdom=args.annotate.kingdom, norna=args.annotate.norna,
                        overlap=args.annotate.allow_overlap, contig_filter=args.annotate.contig_filter)
        anno_time = time.time() - start_anno

        start_writing = time.time()
        write_pangenome(pangenome, filename, args.force, disable_bar=args.disable_prog_bar)
        writing_time = time.time() - start_writing

        start_clust = time.time()
        clustering(pangenome, tmpdir=args.tmpdir, cpu=args.cluster.cpu, force=args.force, disable_bar=args.disable_prog_bar, 
                    defrag=not args.cluster.no_defrag, code=args.cluster.translation_table,
                    coverage=args.cluster.coverage, identity=args.cluster.identity, mode=args.cluster.mode) 
        clust_time = time.time() - start_clust

    write_pangenome(pangenome, filename, args.force, disable_bar=args.disable_prog_bar)

    start_graph = time.time()
    compute_neighbors_graph(pangenome, args.graph.remove_high_copy_number, args.force, disable_bar=args.disable_prog_bar)

    graph_time = time.time() - start_graph

    start_part = time.time()
<<<<<<< HEAD
    partition(pangenome, kval=args.nb_of_partitions, cpu=args.cpu, tmpdir=args.tmpdir,
              disable_bar=args.disable_prog_bar)
=======
    partition(pangenome,  
                tmpdir=args.tmpdir,
                outputdir = args.output,
                beta = args.partition.beta,
                sm_degree = args.partition.max_degree_smoothing,
                free_dispersion = args.partition.free_dispersion,
                chunk_size = args.partition.chunk_size,
                kval = args.partition.nb_of_partitions,
                krange = args.partition.krange,
                icl_margin = args.partition.ICL_margin,
                draw_icl = args.partition.draw_ICL,
                seed = args.partition.seed,
                keep_tmp_files = args.partition.keep_tmp_files,
                cpu = args.partition.cpu,
                force = args.force,
                disable_bar=args.disable_prog_bar)
>>>>>>> fda79585
    part_time = time.time() - start_part

    start_writing = time.time()
    write_pangenome(pangenome, filename, args.force, disable_bar=args.disable_prog_bar)
    writing_time = writing_time + time.time() - start_writing

    if panrgp:
        start_regions = time.time()
        predict_rgp(pangenome, persistent_penalty=args.rgp.persistent_penalty, variable_gain=args.rgp.variable_gain,
                    min_length=args.rgp.min_length, min_score=args.rgp.min_score, dup_margin=args.rgp.dup_margin,
                    force=args.force, disable_bar=args.disable_prog_bar)

        regions_time = time.time() - start_regions

    
        start_spots = time.time()
        predict_hotspots(pangenome, args.output, force=args.force, spot_graph=args.spot.spot_graph,
                        overlapping_match=args.spot.overlapping_match, set_size=args.spot.set_size,
                        exact_match=args.spot.exact_match_size, disable_bar=args.disable_prog_bar)
        spot_time = time.time() - start_spots

    if panmodule:
        start_mods = time.time()
        predict_modules(pangenome=pangenome, tmpdir=args.tmpdir, cpu=args.module.cpu, dup_margin=args.module.dup_margin, size=args.module.size,
                    min_presence=args.module.min_presence, transitive=args.module.transitive, jaccard=args.module.jaccard,
                    force=args.force,
                    disable_bar=args.disable_prog_bar)

        mod_time = time.time() - start_mods

    start_writing = time.time()
    write_pangenome(pangenome, filename, args.force, disable_bar=args.disable_prog_bar)
    writing_time = writing_time + time.time() - start_writing

    if args.rarefaction_flag:
        make_rarefaction_curve(pangenome=pangenome, output=args.output, tmpdir=args.tmpdir, 
                                beta=args.rarefaction.beta,
                                depth=args.rarefaction.depth,
                                min_sampling=args.rarefaction.min,
                                max_sampling=args.rarefaction.max,
                                sm_degree=args.rarefaction.max_degree_smoothing, 
                                free_dispersion=args.rarefaction.free_dispersion,
                                chunk_size=args.rarefaction.chunk_size,
                                kval=args.rarefaction.nb_of_partitions,
                                krange=args.rarefaction.krange,
                                seed=args.rarefaction.seed,
                                kestimate=args.rarefaction.reestimate_K,
                                soft_core=args.rarefaction.soft_core, 
                                cpu=args.rarefaction.cpu, disable_bar=args.disable_prog_bar)
        
    if not args.no_flat_files:

        if panrgp and args.draw.spots:  
            start_spot_drawing = time.time()
            mk_outdir(args.output + '/spot_figures', force=True)
            draw_spots(pangenome=pangenome, output=args.output + '/spot_figures', spot_list='all',
                    disable_bar=args.disable_prog_bar)
            spot_time = spot_time + time.time() - start_spot_drawing

        if args.draw.tile_plot:
            if 1 < len(pangenome.organisms) < 5000:
                nocloud = args.draw.nocloud if len(pangenome.organisms) < 500 else True
                draw_tile_plot(pangenome, args.output, nocloud=nocloud, disable_bar=args.disable_prog_bar)
            else:
                logging.getLogger().warning('Tile plot output have been requested but there are too many organisms to produce a viewable tile plot.')
        
        if args.draw.ucurve:
            draw_ucurve(pangenome, args.output, disable_bar=args.disable_prog_bar, soft_core=args.draw.soft_core)

        start_desc = time.time()

        write_out_arguments = ["csv", "Rtab", "gexf", "light_gexf", "projection", "stats", 'json']

        # Check that we don't ask write to output something not computed.
        borders, spots, regions, spot_modules, modules = (False, False, False, False, False)

        if panmodule:
            modules = args.write.modules
            write_out_arguments.append('modules')

        if panrgp:
            borders, spots, regions = (args.write.borders, args.write.spots, args.write.regions)
            write_out_arguments +=  ["borders", "spots", 'regions']
        
        if panmodule and panrgp:
            spot_modules = args.write.spot_modules
            write_out_arguments.append('spot_modules')

        # check that at least one output file is requested. if not write is not call.
        if any(( getattr(args.write, arg) is True for arg in  write_out_arguments)):
            # some parameters are set to false because they have not been computed in this workflow
            write_flat_files(pangenome, args.output, cpu=args.write.cpu,  disable_bar=args.disable_prog_bar, 
                            soft_core=args.write.soft_core, dup_margin=args.write.dup_margin,
                            csv=args.write.csv, gene_pa=args.write.Rtab, gexf=args.write.gexf, light_gexf=args.write.light_gexf, projection=args.write.projection,
                            stats=args.write.stats, json=args.write.json, partitions=args.write.partitions, 
                            families_tsv=args.write.families_tsv, 
                            compress=args.write.compress, 
                            spot_modules=spot_modules, regions=regions, modules=modules, spots=spots, borders=borders)
        else:
            logging.getLogger().info(f'No flat file output has been requested in config file. Writing output flat file is skipped.')

        desc_time = time.time() - start_desc

<<<<<<< HEAD
    logging.info(f"Annotation took : {round(anno_time, 2)} seconds")
    logging.info(f"Clustering took : {round(clust_time, 2)} seconds")
    logging.info(f"Building the graph took : {round(graph_time, 2)} seconds")
    logging.info(f"Partitioning the pangenome took : {round(part_time, 2)} seconds")
    logging.info(f"Predicting RGP took : {round(regions_time, 2)} seconds")
    logging.info(f"Gathering RGP into spots took : {round(spot_time, 2)} seconds")
    logging.info(f"Predicting modules took : {round(mod_time, 2)} seconds")
    logging.info(f"Writing the pangenome data in HDF5 took : {round(writing_time, 2)} seconds")
    if not args.only_pangenome:
        logging.info(f"Writing descriptive files for the pangenome took : {round(desc_time, 2)} seconds")
=======
    logging.getLogger().info(f"Annotation took : {round(anno_time, 2)} seconds")
    logging.getLogger().info(f"Clustering took : {round(clust_time, 2)} seconds")
    logging.getLogger().info(f"Building the graph took : {round(graph_time, 2)} seconds")
    logging.getLogger().info(f"Partitioning the pangenome took : {round(part_time, 2)} seconds")

    if panrgp:
        logging.getLogger().info(f"Predicting RGP took : {round(regions_time, 2)} seconds")
        logging.getLogger().info(f"Gathering RGP into spots took : {round(spot_time, 2)} seconds")

    if panmodule:
        logging.getLogger().info(f"Predicting modules took : {round(mod_time, 2)} seconds")
    
    logging.getLogger().info(f"Writing the pangenome data in HDF5 took : {round(writing_time, 2)} seconds")

    if not args.no_flat_files:
        logging.getLogger().info(f"Writing descriptive files for the pangenome took : {round(desc_time, 2)} seconds")
    
>>>>>>> fda79585
    print_info(filename, content=True)


def launch(args: argparse.Namespace):
    """
    Command launcher

    :param args: All arguments provide by user
    """

    launch_workflow(args, subparser,  panrgp=True, panmodule=True)


def subparser(sub_parser: argparse._SubParsersAction) -> argparse.ArgumentParser:
    """
    Subparser to launch PPanGGOLiN in Command line
    :param sub_parser : sub_parser for all command
    :return : parser arguments for all command
    """
    parser = sub_parser.add_parser("all", formatter_class=argparse.ArgumentDefaultsHelpFormatter)

    add_workflow_args(parser)

    return parser


def add_workflow_args(parser: argparse.ArgumentParser):
    """
    Parser for important arguments that can be changed in CLI. 
    Other (less important) arguments that are step specific can be changed in the config file.
    :param parser: parser for workflow argument
    """
    
    required = parser.add_argument_group(title="Input arguments", description="The possible input arguments :")
    
    required.add_argument('--fasta', required=False, type=str,
                          help="A tab-separated file listing the organism names, "
                               "and the fasta filepath of its genomic sequence(s) (the fastas can be compressed). "
                               "One line per organism. This option can be used alone.")
    
    required.add_argument('--anno', required=False, type=str,
                          help="A tab-separated file listing the organism names, and the gff filepath of "
                               "its annotations (the gffs can be compressed). One line per organism. "
                               "This option can be used alone IF the fasta sequences are in the gff files, "
                               "otherwise --fasta needs to be used.")
    
    required.add_argument("--clusters", required=False, type=str,
                          help="a tab-separated file listing the cluster names, the gene IDs, "
                               "and optionally whether they are a fragment or not.")

    optional = parser.add_argument_group(title="Optional arguments")

    optional.add_argument('-o', '--output', required=False, type=str,
                          default="ppanggolin_output" + time.strftime("_DATE%Y-%m-%d_HOUR%H.%M.%S",
                                                        time.localtime()) + "_PID" + str(os.getpid()),
                          help="Output directory")

    optional.add_argument("--basename", required=False, default="pangenome",
                            help="basename for the output file")
                            
    optional.add_argument("--rarefaction", required=False, action="store_true", dest="rarefaction_flag",
                          help="Use to compute the rarefaction curves (WARNING: can be time consuming)")

    optional.add_argument("-c", "--cpu", required=False, default=1, type=int, help="Number of available cpus")

    optional.add_argument("--translation_table", required=False, type=int, default=11,
                          help="Translation table (genetic code) to use.")
    
    optional.add_argument("--kingdom", required=False, type=str.lower, default="bacteria",
                        choices=["bacteria", "archaea"],
                        help="Kingdom to which the prokaryota belongs to, "
                            "to know which models to use for rRNA annotation.")

    optional.add_argument("--mode", required=False, default="1", choices=["0", "1", "2", "3"],
                          help="the cluster mode of MMseqs2. 0: Setcover, 1: single linkage (or connected component),"
                               " 2: CD-HIT-like, 3: CD-HIT-like (lowmem)")

    optional.add_argument("--coverage", required=False, type=restricted_float, default=0.8,
                          help="Minimal coverage of the alignment for two proteins to be in the same cluster")

    optional.add_argument("--identity", required=False, type=restricted_float, default=0.8,
                          help="Minimal identity percent for two proteins to be in the same cluster")

    optional.add_argument("-K", "--nb_of_partitions", required=False, default=-1, type=int,
                          help="Number of partitions to use. Must be at least 2. If under 2, "
                               "it will be detected automatically.")
                               
    # This ensures compatibility with workflows built with the old option "defrag" when it was not the default
    optional.add_argument("--no_defrag", required=False, action="store_true",
                          help="DO NOT Realign gene families to link fragments with their non-fragmented gene family.")
    
    optional.add_argument("--no_flat_files", required=False, action="store_true",
                          help="Generate only the HDF5 pangenome file.")<|MERGE_RESOLUTION|>--- conflicted
+++ resolved
@@ -2,12 +2,13 @@
 # coding:utf-8
 
 # default libraries
+import logging
 import os
 import time
 import argparse
-import logging
-from collections import defaultdict
 from collections.abc import Callable
+from pathlib import Path
+import tempfile
 
 # local libraries
 from ppanggolin.pangenome import Pangenome
@@ -29,12 +30,13 @@
 
 """a global workflow that does everything in one go."""
 
-def launch_workflow(args: argparse.Namespace, subcomamand_parser: Callable, panrgp: bool = True, panmodule: bool = True):
+
+def launch_workflow(args: argparse.Namespace, panrgp: bool = True,
+                    panmodule: bool = True):
     """
     Unified function to launch ppanggolin workflow.
 
     :param args: All arguments provide by command line
-    :param subcomamand_parser: Subparser function of the subcommand
     :param panrgp: Flag to launch RGP prediction
     :param panmodule: Flag to launch module prediction
     """
@@ -50,7 +52,7 @@
 
         start_anno = time.time()
         read_annotations(pangenome, args.anno, pseudo=args.annotate.use_pseudo,
-                        cpu=args.annotate.cpu, disable_bar=args.disable_prog_bar)
+                         cpu=args.annotate.cpu, disable_bar=args.disable_prog_bar)
         anno_time = time.time() - start_anno
 
         start_writing = time.time()
@@ -67,23 +69,26 @@
 
         start_clust = time.time()
         if args.clusters is not None:
-            read_clustering(pangenome, args.clusters, disable_bar=args.disable_prog_bar, 
+            read_clustering(pangenome, args.clusters, disable_bar=args.disable_prog_bar,
                             infer_singleton=args.cluster.infer_singletons)
 
         elif args.clusters is None:  # we should have the sequences here.
 
-            clustering(pangenome, tmpdir=args.tmpdir, cpu=args.cluster.cpu, force=args.force, disable_bar=args.disable_prog_bar, 
-                        defrag=not args.cluster.no_defrag, code=args.cluster.translation_table,
-                        coverage=args.cluster.coverage, identity=args.cluster.identity, mode=args.cluster.mode) 
+            clustering(pangenome, tmpdir=args.tmpdir, cpu=args.cluster.cpu, force=args.force,
+                       disable_bar=args.disable_prog_bar,
+                       defrag=not args.cluster.no_defrag, code=args.cluster.translation_table,
+                       coverage=args.cluster.coverage, identity=args.cluster.identity, mode=args.cluster.mode)
         clust_time = time.time() - start_clust
 
     elif args.fasta is not None:
 
         start_anno = time.time()
-        annotate_pangenome(pangenome, args.fasta, tmpdir=args.tmpdir, cpu=args.annotate.cpu, disable_bar=args.disable_prog_bar,
-                        procedure=args.annotate.prodigal_procedure,
-                        translation_table=args.annotate.translation_table, kingdom=args.annotate.kingdom, norna=args.annotate.norna,
-                        overlap=args.annotate.allow_overlap, contig_filter=args.annotate.contig_filter)
+        annotate_pangenome(pangenome, args.fasta, tmpdir=args.tmpdir, cpu=args.annotate.cpu,
+                           disable_bar=args.disable_prog_bar,
+                           procedure=args.annotate.prodigal_procedure,
+                           translation_table=args.annotate.translation_table, kingdom=args.annotate.kingdom,
+                           norna=args.annotate.norna,
+                           overlap=args.annotate.allow_overlap)
         anno_time = time.time() - start_anno
 
         start_writing = time.time()
@@ -91,46 +96,44 @@
         writing_time = time.time() - start_writing
 
         start_clust = time.time()
-        clustering(pangenome, tmpdir=args.tmpdir, cpu=args.cluster.cpu, force=args.force, disable_bar=args.disable_prog_bar, 
-                    defrag=not args.cluster.no_defrag, code=args.cluster.translation_table,
-                    coverage=args.cluster.coverage, identity=args.cluster.identity, mode=args.cluster.mode) 
+        clustering(pangenome, tmpdir=args.tmpdir, cpu=args.cluster.cpu, force=args.force,
+                   disable_bar=args.disable_prog_bar,
+                   defrag=not args.cluster.no_defrag, code=args.cluster.translation_table,
+                   coverage=args.cluster.coverage, identity=args.cluster.identity, mode=args.cluster.mode)
         clust_time = time.time() - start_clust
 
     write_pangenome(pangenome, filename, args.force, disable_bar=args.disable_prog_bar)
 
     start_graph = time.time()
-    compute_neighbors_graph(pangenome, args.graph.remove_high_copy_number, args.force, disable_bar=args.disable_prog_bar)
+    compute_neighbors_graph(pangenome, args.graph.remove_high_copy_number, args.force,
+                            disable_bar=args.disable_prog_bar)
 
     graph_time = time.time() - start_graph
 
     start_part = time.time()
-<<<<<<< HEAD
-    partition(pangenome, kval=args.nb_of_partitions, cpu=args.cpu, tmpdir=args.tmpdir,
+    partition(pangenome,
+              tmpdir=args.tmpdir,
+              output=args.output,
+              beta=args.partition.beta,
+              sm_degree=args.partition.max_degree_smoothing,
+              free_dispersion=args.partition.free_dispersion,
+              chunk_size=args.partition.chunk_size,
+              kval=args.partition.nb_of_partitions,
+              krange=args.partition.krange,
+              icl_margin=args.partition.ICL_margin,
+              draw_icl=args.partition.draw_ICL,
+              seed=args.partition.seed,
+              keep_tmp_files=args.partition.keep_tmp_files,
+              cpu=args.partition.cpu,
+              force=args.force,
               disable_bar=args.disable_prog_bar)
-=======
-    partition(pangenome,  
-                tmpdir=args.tmpdir,
-                outputdir = args.output,
-                beta = args.partition.beta,
-                sm_degree = args.partition.max_degree_smoothing,
-                free_dispersion = args.partition.free_dispersion,
-                chunk_size = args.partition.chunk_size,
-                kval = args.partition.nb_of_partitions,
-                krange = args.partition.krange,
-                icl_margin = args.partition.ICL_margin,
-                draw_icl = args.partition.draw_ICL,
-                seed = args.partition.seed,
-                keep_tmp_files = args.partition.keep_tmp_files,
-                cpu = args.partition.cpu,
-                force = args.force,
-                disable_bar=args.disable_prog_bar)
->>>>>>> fda79585
     part_time = time.time() - start_part
 
     start_writing = time.time()
     write_pangenome(pangenome, filename, args.force, disable_bar=args.disable_prog_bar)
     writing_time = writing_time + time.time() - start_writing
 
+    regions_time, spot_time = (0, 0)
     if panrgp:
         start_regions = time.time()
         predict_rgp(pangenome, persistent_penalty=args.rgp.persistent_penalty, variable_gain=args.rgp.variable_gain,
@@ -139,19 +142,17 @@
 
         regions_time = time.time() - start_regions
 
-    
         start_spots = time.time()
         predict_hotspots(pangenome, args.output, force=args.force, spot_graph=args.spot.spot_graph,
-                        overlapping_match=args.spot.overlapping_match, set_size=args.spot.set_size,
-                        exact_match=args.spot.exact_match_size, disable_bar=args.disable_prog_bar)
+                         overlapping_match=args.spot.overlapping_match, set_size=args.spot.set_size,
+                         exact_match=args.spot.exact_match_size, disable_bar=args.disable_prog_bar)
         spot_time = time.time() - start_spots
 
     if panmodule:
         start_mods = time.time()
-        predict_modules(pangenome=pangenome, tmpdir=args.tmpdir, cpu=args.module.cpu, dup_margin=args.module.dup_margin, size=args.module.size,
-                    min_presence=args.module.min_presence, transitive=args.module.transitive, jaccard=args.module.jaccard,
-                    force=args.force,
-                    disable_bar=args.disable_prog_bar)
+        predict_modules(pangenome=pangenome, dup_margin=args.module.dup_margin, size=args.module.size,
+                        min_presence=args.module.min_presence, transitive=args.module.transitive,
+                        jaccard=args.module.jaccard, force=args.force, disable_bar=args.disable_prog_bar)
 
         mod_time = time.time() - start_mods
 
@@ -160,37 +161,38 @@
     writing_time = writing_time + time.time() - start_writing
 
     if args.rarefaction_flag:
-        make_rarefaction_curve(pangenome=pangenome, output=args.output, tmpdir=args.tmpdir, 
-                                beta=args.rarefaction.beta,
-                                depth=args.rarefaction.depth,
-                                min_sampling=args.rarefaction.min,
-                                max_sampling=args.rarefaction.max,
-                                sm_degree=args.rarefaction.max_degree_smoothing, 
-                                free_dispersion=args.rarefaction.free_dispersion,
-                                chunk_size=args.rarefaction.chunk_size,
-                                kval=args.rarefaction.nb_of_partitions,
-                                krange=args.rarefaction.krange,
-                                seed=args.rarefaction.seed,
-                                kestimate=args.rarefaction.reestimate_K,
-                                soft_core=args.rarefaction.soft_core, 
-                                cpu=args.rarefaction.cpu, disable_bar=args.disable_prog_bar)
-        
+        make_rarefaction_curve(pangenome=pangenome, output=args.output, tmpdir=args.tmpdir,
+                               beta=args.rarefaction.beta,
+                               depth=args.rarefaction.depth,
+                               min_sampling=args.rarefaction.min,
+                               max_sampling=args.rarefaction.max,
+                               sm_degree=args.rarefaction.max_degree_smoothing,
+                               free_dispersion=args.rarefaction.free_dispersion,
+                               chunk_size=args.rarefaction.chunk_size,
+                               kval=args.rarefaction.nb_of_partitions,
+                               krange=args.rarefaction.krange,
+                               seed=args.rarefaction.seed,
+                               kestimate=args.rarefaction.reestimate_K,
+                               soft_core=args.rarefaction.soft_core,
+                               cpu=args.rarefaction.cpu, disable_bar=args.disable_prog_bar)
+
     if not args.no_flat_files:
 
-        if panrgp and args.draw.spots:  
+        if panrgp and args.draw.spots:
             start_spot_drawing = time.time()
-            mk_outdir(args.output + '/spot_figures', force=True)
-            draw_spots(pangenome=pangenome, output=args.output + '/spot_figures', spot_list='all',
-                    disable_bar=args.disable_prog_bar)
-            spot_time = spot_time + time.time() - start_spot_drawing
+            mk_outdir(args.output/'spot_figures', force=True)
+            draw_spots(pangenome=pangenome, output=args.output/'spot_figures', spot_list='all',
+                       disable_bar=args.disable_prog_bar)
+            spot_time += time.time() - start_spot_drawing
 
         if args.draw.tile_plot:
             if 1 < len(pangenome.organisms) < 5000:
                 nocloud = args.draw.nocloud if len(pangenome.organisms) < 500 else True
                 draw_tile_plot(pangenome, args.output, nocloud=nocloud, disable_bar=args.disable_prog_bar)
             else:
-                logging.getLogger().warning('Tile plot output have been requested but there are too many organisms to produce a viewable tile plot.')
-        
+                logging.warning(
+                    'Tile plot output have been requested but there are too many organisms to produce a viewable tile plot.')
+
         if args.draw.ucurve:
             draw_ucurve(pangenome, args.output, disable_bar=args.disable_prog_bar, soft_core=args.draw.soft_core)
 
@@ -207,57 +209,45 @@
 
         if panrgp:
             borders, spots, regions = (args.write.borders, args.write.spots, args.write.regions)
-            write_out_arguments +=  ["borders", "spots", 'regions']
-        
+            write_out_arguments += ["borders", "spots", 'regions']
+
         if panmodule and panrgp:
             spot_modules = args.write.spot_modules
             write_out_arguments.append('spot_modules')
 
         # check that at least one output file is requested. if not write is not call.
-        if any(( getattr(args.write, arg) is True for arg in  write_out_arguments)):
+        if any((getattr(args.write, arg) is True for arg in write_out_arguments)):
             # some parameters are set to false because they have not been computed in this workflow
-            write_flat_files(pangenome, args.output, cpu=args.write.cpu,  disable_bar=args.disable_prog_bar, 
-                            soft_core=args.write.soft_core, dup_margin=args.write.dup_margin,
-                            csv=args.write.csv, gene_pa=args.write.Rtab, gexf=args.write.gexf, light_gexf=args.write.light_gexf, projection=args.write.projection,
-                            stats=args.write.stats, json=args.write.json, partitions=args.write.partitions, 
-                            families_tsv=args.write.families_tsv, 
-                            compress=args.write.compress, 
-                            spot_modules=spot_modules, regions=regions, modules=modules, spots=spots, borders=borders)
+            write_flat_files(pangenome, args.output, cpu=args.write.cpu, disable_bar=args.disable_prog_bar,
+                             soft_core=args.write.soft_core, dup_margin=args.write.dup_margin,
+                             csv=args.write.csv, gene_pa=args.write.Rtab, gexf=args.write.gexf,
+                             light_gexf=args.write.light_gexf, projection=args.write.projection,
+                             stats=args.write.stats, json=args.write.json, partitions=args.write.partitions,
+                             families_tsv=args.write.families_tsv,
+                             compress=args.write.compress,
+                             spot_modules=spot_modules, regions=regions, modules=modules, spots=spots, borders=borders)
         else:
-            logging.getLogger().info(f'No flat file output has been requested in config file. Writing output flat file is skipped.')
+            logging.info('No flat file output has been requested in config file. Writing output flat file is skipped.')
 
         desc_time = time.time() - start_desc
 
-<<<<<<< HEAD
     logging.info(f"Annotation took : {round(anno_time, 2)} seconds")
     logging.info(f"Clustering took : {round(clust_time, 2)} seconds")
     logging.info(f"Building the graph took : {round(graph_time, 2)} seconds")
     logging.info(f"Partitioning the pangenome took : {round(part_time, 2)} seconds")
-    logging.info(f"Predicting RGP took : {round(regions_time, 2)} seconds")
-    logging.info(f"Gathering RGP into spots took : {round(spot_time, 2)} seconds")
-    logging.info(f"Predicting modules took : {round(mod_time, 2)} seconds")
+
+    if panrgp:
+        logging.info(f"Predicting RGP took : {round(regions_time, 2)} seconds")
+        logging.info(f"Gathering RGP into spots took : {round(spot_time, 2)} seconds")
+
+    if panmodule:
+        logging.info(f"Predicting modules took : {round(mod_time, 2)} seconds")
+
     logging.info(f"Writing the pangenome data in HDF5 took : {round(writing_time, 2)} seconds")
-    if not args.only_pangenome:
+
+    if not args.no_flat_files:
         logging.info(f"Writing descriptive files for the pangenome took : {round(desc_time, 2)} seconds")
-=======
-    logging.getLogger().info(f"Annotation took : {round(anno_time, 2)} seconds")
-    logging.getLogger().info(f"Clustering took : {round(clust_time, 2)} seconds")
-    logging.getLogger().info(f"Building the graph took : {round(graph_time, 2)} seconds")
-    logging.getLogger().info(f"Partitioning the pangenome took : {round(part_time, 2)} seconds")
-
-    if panrgp:
-        logging.getLogger().info(f"Predicting RGP took : {round(regions_time, 2)} seconds")
-        logging.getLogger().info(f"Gathering RGP into spots took : {round(spot_time, 2)} seconds")
-
-    if panmodule:
-        logging.getLogger().info(f"Predicting modules took : {round(mod_time, 2)} seconds")
-    
-    logging.getLogger().info(f"Writing the pangenome data in HDF5 took : {round(writing_time, 2)} seconds")
-
-    if not args.no_flat_files:
-        logging.getLogger().info(f"Writing descriptive files for the pangenome took : {round(desc_time, 2)} seconds")
-    
->>>>>>> fda79585
+
     print_info(filename, content=True)
 
 
@@ -268,7 +258,7 @@
     :param args: All arguments provide by user
     """
 
-    launch_workflow(args, subparser,  panrgp=True, panmodule=True)
+    launch_workflow(args, panrgp=True, panmodule=True)
 
 
 def subparser(sub_parser: argparse._SubParsersAction) -> argparse.ArgumentParser:
@@ -290,34 +280,33 @@
     Other (less important) arguments that are step specific can be changed in the config file.
     :param parser: parser for workflow argument
     """
-    
+    date = time.strftime("_DATE%Y-%m-%d_HOUR%H.%M.%S", time.localtime())
     required = parser.add_argument_group(title="Input arguments", description="The possible input arguments :")
-    
-    required.add_argument('--fasta', required=False, type=str,
+
+    required.add_argument('--fasta', required=False, type=Path,
                           help="A tab-separated file listing the organism names, "
                                "and the fasta filepath of its genomic sequence(s) (the fastas can be compressed). "
                                "One line per organism. This option can be used alone.")
-    
-    required.add_argument('--anno', required=False, type=str,
+
+    required.add_argument('--anno', required=False, type=Path,
                           help="A tab-separated file listing the organism names, and the gff filepath of "
                                "its annotations (the gffs can be compressed). One line per organism. "
                                "This option can be used alone IF the fasta sequences are in the gff files, "
                                "otherwise --fasta needs to be used.")
-    
-    required.add_argument("--clusters", required=False, type=str,
+
+    required.add_argument("--clusters", required=False, type=Path,
                           help="a tab-separated file listing the cluster names, the gene IDs, "
                                "and optionally whether they are a fragment or not.")
 
     optional = parser.add_argument_group(title="Optional arguments")
 
-    optional.add_argument('-o', '--output', required=False, type=str,
-                          default="ppanggolin_output" + time.strftime("_DATE%Y-%m-%d_HOUR%H.%M.%S",
-                                                        time.localtime()) + "_PID" + str(os.getpid()),
+    optional.add_argument('-o', '--output', required=False, type=Path,
+                          default=Path(f'ppanggolin_output{date}_PID{str(os.getpid())}'),
                           help="Output directory")
 
     optional.add_argument("--basename", required=False, default="pangenome",
-                            help="basename for the output file")
-                            
+                          help="basename for the output file")
+
     optional.add_argument("--rarefaction", required=False, action="store_true", dest="rarefaction_flag",
                           help="Use to compute the rarefaction curves (WARNING: can be time consuming)")
 
@@ -325,11 +314,11 @@
 
     optional.add_argument("--translation_table", required=False, type=int, default=11,
                           help="Translation table (genetic code) to use.")
-    
+
     optional.add_argument("--kingdom", required=False, type=str.lower, default="bacteria",
-                        choices=["bacteria", "archaea"],
-                        help="Kingdom to which the prokaryota belongs to, "
-                            "to know which models to use for rRNA annotation.")
+                          choices=["bacteria", "archaea"],
+                          help="Kingdom to which the prokaryota belongs to, "
+                               "to know which models to use for rRNA annotation.")
 
     optional.add_argument("--mode", required=False, default="1", choices=["0", "1", "2", "3"],
                           help="the cluster mode of MMseqs2. 0: Setcover, 1: single linkage (or connected component),"
@@ -344,10 +333,12 @@
     optional.add_argument("-K", "--nb_of_partitions", required=False, default=-1, type=int,
                           help="Number of partitions to use. Must be at least 2. If under 2, "
                                "it will be detected automatically.")
-                               
+
     # This ensures compatibility with workflows built with the old option "defrag" when it was not the default
     optional.add_argument("--no_defrag", required=False, action="store_true",
                           help="DO NOT Realign gene families to link fragments with their non-fragmented gene family.")
-    
+
     optional.add_argument("--no_flat_files", required=False, action="store_true",
-                          help="Generate only the HDF5 pangenome file.")+                          help="Generate only the HDF5 pangenome file.")
+    optional.add_argument("--tmpdir", required=False, type=str, default=Path(tempfile.gettempdir()),
+                          help="directory for storing temporary files")