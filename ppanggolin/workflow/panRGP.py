--- conflicted
+++ resolved
@@ -17,98 +17,9 @@
 
     :param args: All arguments provide by user
     """
-<<<<<<< HEAD
-    check_option_workflow(args)
-    pangenome = Pangenome()
-    filename = mk_file_name(args.basename, args.output, args.force)
-    writing_time, anno_time, clust_time, desc_time = (None, None, None, None)
-    if args.anno:  # if the annotations are provided, we read from it
-        start_anno = time.time()
-        read_annotations(pangenome, args.anno, cpu=args.cpu, disable_bar=args.disable_prog_bar)
-        anno_time = time.time() - start_anno
-        start_writing = time.time()
-        write_pangenome(pangenome, filename, args.force, disable_bar=args.disable_prog_bar)
-        writing_time = time.time() - start_writing
-        if args.clusters is None and pangenome.status["geneSequences"] == "No" and args.fasta is None:
-            raise Exception("The gff/gbff provided did not have any sequence informations, "
-                            "you did not provide clusters and you did not provide fasta file. "
-                            "Thus, we do not have the information we need to continue the analysis.")
 
-        elif args.clusters is None and pangenome.status["geneSequences"] == "No" and args.fasta is not None:
-            get_gene_sequences_from_fastas(pangenome, args.fasta)
-        start_clust = time.time()
-        if args.clusters is not None:
-            read_clustering(pangenome, args.clusters, disable_bar=args.disable_prog_bar)
+    launch_workflow(args, panrgp=True, panmodule=False)
 
-        elif args.clusters is None:  # we should have the sequences here.
-            clustering(pangenome, args.tmpdir, args.cpu, defrag=not args.no_defrag, disable_bar=args.disable_prog_bar)
-        clust_time = time.time() - start_clust
-    elif args.fasta is not None:
-        start_anno = time.time()
-        annotate_pangenome(pangenome, args.fasta, args.tmpdir, args.cpu, disable_bar=args.disable_prog_bar)
-        anno_time = time.time() - start_anno
-        start_writing = time.time()
-        write_pangenome(pangenome, filename, args.force, disable_bar=args.disable_prog_bar)
-        writing_time = time.time() - start_writing
-        start_clust = time.time()
-        clustering(pangenome, args.tmpdir, args.cpu, defrag=not args.no_defrag, disable_bar=args.disable_prog_bar)
-        clust_time = time.time() - start_clust
-
-    write_pangenome(pangenome, filename, args.force, disable_bar=args.disable_prog_bar)
-    start_graph = time.time()
-    compute_neighbors_graph(pangenome, disable_bar=args.disable_prog_bar)
-    graph_time = time.time() - start_graph
-
-    start_part = time.time()
-    partition(pangenome, kval=args.nb_of_partitions, cpu=args.cpu, tmpdir=args.tmpdir,
-              disable_bar=args.disable_prog_bar)
-    part_time = time.time() - start_part
-
-    start_writing = time.time()
-    write_pangenome(pangenome, filename, args.force, disable_bar=args.disable_prog_bar)
-    writing_time = writing_time + time.time() - start_writing
-
-    start_regions = time.time()
-    predict_rgp(pangenome, disable_bar=args.disable_prog_bar)
-    regions_time = time.time() - start_regions
-
-    start_spots = time.time()
-    predict_hotspots(pangenome, args.output, disable_bar=args.disable_prog_bar)
-    spot_time = time.time() - start_spots
-
-    start_writing = time.time()
-    write_pangenome(pangenome, filename, args.force, disable_bar=args.disable_prog_bar)
-    writing_time = writing_time + time.time() - start_writing
-
-    start_spot_drawing = time.time()
-    mk_outdir(args.output, force=True)
-    draw_spots(pangenome=pangenome, output=args.output, spot_list='all', disable_bar=args.disable_prog_bar)
-    spot_time = spot_time + time.time() - start_spot_drawing
-
-    if args.rarefaction:
-        make_rarefaction_curve(pangenome, args.output, args.tmpdir, cpu=args.cpu, disable_bar=args.disable_prog_bar)
-    if 1 < len(pangenome.organisms) < 5000:
-        draw_tile_plot(pangenome, args.output, nocloud=False if len(pangenome.organisms) < 500 else True)
-    draw_ucurve(pangenome, args.output)
-
-    start_desc = time.time()
-    write_flat_files(pangenome, args.output, args.cpu, csv=True, gene_pa=True, gexf=True, light_gexf=True,
-                     projection=True, stats=True, json=True, partitions=True, regions=True, spots=True)
-    desc_time = time.time() - start_desc
-
-    logging.info(f"Annotation took : {round(anno_time, 2)} seconds")
-    logging.info(f"Clustering took : {round(clust_time, 2)} seconds")
-    logging.info(f"Building the graph took : {round(graph_time, 2)} seconds")
-    logging.info(f"Partitioning the pangenome took : {round(part_time, 2)} seconds")
-    logging.info(f"Predicting RGP took : {round(regions_time, 2)} seconds")
-    logging.info(f"Gathering RGP into spots took : {round(spot_time, 2)} seconds")
-    logging.info(f"Writing the pangenome data in HDF5 took : {round(writing_time, 2)} seconds")
-    logging.info(f"Writing descriptive files for the pangenome took : {round(desc_time, 2)} seconds")
-    print_info(filename, content=True)
-=======
->>>>>>> fda79585
-
-    launch_workflow(args, subparser, panrgp=True, panmodule=False)
 
 def subparser(sub_parser: argparse._SubParsersAction) -> argparse.ArgumentParser:
     """
